--- conflicted
+++ resolved
@@ -2,429 +2,4 @@
 
 deploy hook usage:
 
-<<<<<<< HEAD
-Here are the scripts to deploy the certs/key to the server/services.
-
-## 1. Deploy the certs to your cpanel host
-
-If you want to deploy using cpanel UAPI see 7.
-
-(cpanel deploy hook is not finished yet, this is just an example.)
-
-
-
-Then you can deploy now:
-
-```sh
-export DEPLOY_CPANEL_USER=myusername
-export DEPLOY_CPANEL_PASSWORD=PASSWORD
-acme.sh --deploy -d example.com --deploy-hook cpanel
-```
-
-## 2. Deploy ssl cert on kong proxy engine based on api
-
-Before you can deploy your cert, you must [issue the cert first](https://github.com/Neilpang/acme.sh/wiki/How-to-issue-a-cert).
-Currently supports Kong-v0.10.x.
-
-```sh
-acme.sh --deploy -d ftp.example.com --deploy-hook kong
-```
-
-## 3. Deploy the cert to remote server through SSH access
-
-The ssh deploy plugin allows you to deploy certificates to a remote host
-using SSH command to connect to the remote server.  The ssh plugin is invoked
-with the following command...
-
-```sh
-acme.sh --deploy -d example.com --deploy-hook ssh
-```
-Prior to running this for the first time you must tell the plugin where
-and how to deploy the certificates.  This is done by exporting the following
-environment variables.  This is not required for subsequent runs as the
-values are stored by acme.sh in the domain configuration files.
-
-Required...
-```
-export DEPLOY_SSH_USER=username
-```
-Optional...
-```
-export DEPLOY_SSH_CMD=custom ssh command
-export DEPLOY_SSH_SERVER=url or ip address of remote host
-export DEPLOY_SSH_KEYFILE=filename for private key
-export DEPLOY_SSH_CERTFILE=filename for certificate file
-export DEPLOY_SSH_CAFILE=filename for intermediate CA file
-export DEPLOY_SSH_FULLCHAIN=filename for fullchain file
-export DEPLOY_SSH_REMOTE_CMD=command to execute on remote host
-export DEPLOY_SSH_BACKUP=yes or no
-```
-
-**DEPLOY_SSH_USER**
-Username at the remote host that SSH will login with. Note that
-SSH must be able to login to remote host without a password... SSH Keys
-must have been exchanged with the remote host. Validate and test that you
-can login to USER@URL from the host running acme.sh before using this script.
-
-The USER@URL at the remote server must also have has permissions to write to
-the target location of the certificate files and to execute any commands
-(e.g. to stop/start services).
-
-**DEPLOY_SSH_CMD**
-You can customize the ssh command used to connect to the remote host. For example
-if you need to connect to a specific port at the remote server you can set this
-to, for example, "ssh -p 22" or to use `sshpass` to provide password inline
-instead of exchanging ssh keys (this is not recommended, using keys is
-more secure).
-
-**DEPLOY_SSH_SERVER**
-URL or IP Address of the remote server.  If not provided then the domain
-name provided on the acme.sh --deploy command line is used.
-
-**DEPLOY_SSH_KEYFILE**
-Target filename for the private key issued by LetsEncrypt.
-
-**DEPLOY_SSH_CERTFILE**
-Target filename for the certificate issued by LetsEncrypt.
-If this is the same as the previous filename (for keyfile) then it is
-appended to the same file.
-
-**DEPLOY_SSH_CAFILE**
-Target filename for the CA intermediate certificate issued by LetsEncrypt.
-If this is the same as a previous filename (for keyfile or certfile) then
-it is appended to the same file.
-
-**DEPLOY_SSH_FULLCHAIN**
-Target filename for the fullchain certificate issued by LetsEncrypt.
-If this is the same as a previous filename (for keyfile, certfile or
-cafile) then it is appended to the same file.
-
-**DEPLOY_SSH_REMOTE_CMD**
-Command to execute on the remote server after copying any certificates.  This
-could be any additional command required for example to stop and restart
-the service.
-
-**DEPLOY_SSH_BACKUP**
-Before writing a certificate file to the remote server the existing
-certificate will be copied to a backup directory on the remote server.
-These are placed in a hidden directory in the home directory of the SSH
-user
-```sh
-~/.acme_ssh_deploy/[domain name]-backup-[timestamp]
-```
-Any backups older than 180 days will be deleted when new certificates
-are deployed.  This defaults to "yes" set to "no" to disable backup.
-
-###Examples using SSH deploy
-The following example illustrates deploying certificates to a QNAP NAS
-(tested with QTS version 4.2.3)
-
-```sh
-export DEPLOY_SSH_USER="admin"
-export DEPLOY_SSH_KEYFILE="/etc/stunnel/stunnel.pem"
-export DEPLOY_SSH_CERTFILE="/etc/stunnel/stunnel.pem"
-export DEPLOY_SSH_CAFILE="/etc/stunnel/uca.pem"
-export DEPLOY_SSH_REMOTE_CMD="/etc/init.d/stunnel.sh restart"
-
-acme.sh --deploy -d qnap.example.com --deploy-hook ssh
-```
-Note how in this example both the private key and certificate point to
-the same file.  This will result in the certificate being appended
-to the same file as the private key... a common requirement of several
-services.
-
-The next example illustrates deploying certificates to a Unifi
-Controller (tested with version 5.4.11).
-
-```sh
-export DEPLOY_SSH_USER="root"
-export DEPLOY_SSH_KEYFILE="/var/lib/unifi/unifi.example.com.key"
-export DEPLOY_SSH_FULLCHAIN="/var/lib/unifi/unifi.example.com.cer"
-export DEPLOY_SSH_REMOTE_CMD="openssl pkcs12 -export \
-   -inkey /var/lib/unifi/unifi.example.com.key \
-   -in /var/lib/unifi/unifi.example.com.cer \
-   -out /var/lib/unifi/unifi.example.com.p12 \
-   -name ubnt -password pass:temppass \
- && keytool -importkeystore -deststorepass aircontrolenterprise \
-   -destkeypass aircontrolenterprise \
-   -destkeystore /var/lib/unifi/keystore \
-   -srckeystore /var/lib/unifi/unifi.example.com.p12 \
-   -srcstoretype PKCS12 -srcstorepass temppass -alias ubnt -noprompt \
- && service unifi restart"
-
-acme.sh --deploy -d unifi.example.com --deploy-hook ssh
-```
-In this example we execute several commands on the remote host
-after the certificate files have been copied... to generate a pkcs12 file
-compatible with Unifi, to import it into the Unifi keystore and then finally
-to restart the service.
-
-Note also that once the certificate is imported
-into the keystore the individual certificate files are no longer
-required. We could if we desired delete those files immediately. If we
-do that then we should disable backup at the remote host (as there are
-no files to backup -- they were erased during deployment). For example...
-```sh
-export DEPLOY_SSH_BACKUP=no
-# modify the end of the remote command...
-&& rm /var/lib/unifi/unifi.example.com.key \
-      /var/lib/unifi/unifi.example.com.cer \
-      /var/lib/unifi/unifi.example.com.p12 \
-&& service unifi restart
-```
-
-## 4. Deploy the cert to local vsftpd server
-
-```sh
-acme.sh --deploy -d ftp.example.com --deploy-hook vsftpd
-```
-
-The default vsftpd conf file is `/etc/vsftpd.conf`,  if your vsftpd conf is not in the default location, you can specify one:
-
-```sh
-export DEPLOY_VSFTPD_CONF="/etc/vsftpd.conf"
-
-acme.sh --deploy -d ftp.example.com --deploy-hook vsftpd
-```
-
-The default command to restart vsftpd server is `service vsftpd restart`, if it doesn't work, you can specify one:
-
-```sh
-export DEPLOY_VSFTPD_RELOAD="/etc/init.d/vsftpd restart"
-
-acme.sh --deploy -d ftp.example.com --deploy-hook vsftpd
-```
-
-## 5. Deploy the cert to local exim4 server
-
-```sh
-acme.sh --deploy -d ftp.example.com --deploy-hook exim4
-```
-
-The default exim4 conf file is `/etc/exim/exim.conf`,  if your exim4 conf is not in the default location, you can specify one:
-
-```sh
-export DEPLOY_EXIM4_CONF="/etc/exim4/exim4.conf.template"
-
-acme.sh --deploy -d ftp.example.com --deploy-hook exim4
-```
-
-The default command to restart exim4 server is `service exim4 restart`, if it doesn't work, you can specify one:
-
-```sh
-export DEPLOY_EXIM4_RELOAD="/etc/init.d/exim4 restart"
-
-acme.sh --deploy -d ftp.example.com --deploy-hook exim4
-```
-
-## 6. Deploy the cert to OSX Keychain
-
-```sh
-acme.sh --deploy -d ftp.example.com --deploy-hook keychain
-```
-
-## 7. Deploy to cpanel host using UAPI
-
-This hook is using UAPI and works in cPanel & WHM version 56 or newer.
-```
-acme.sh  --deploy  -d example.com  --deploy-hook cpanel_uapi
-```
-DEPLOY_CPANEL_USER is required only if you run the script as root and it should contain cpanel username.
-```sh
-export DEPLOY_CPANEL_USER=username
-acme.sh  --deploy  -d example.com  --deploy-hook cpanel_uapi
-```
-Please note, that the cpanel_uapi hook will deploy only the first domain when your certificate will automatically renew. Therefore you should issue a separate certificate for each domain. 
-
-## 8. Deploy the cert to your FRITZ!Box router
-
-You must specify the credentials that have administrative privileges on the FRITZ!Box in order to deploy the certificate, plus the URL of your FRITZ!Box, through the following environment variables:
-```sh
-$ export DEPLOY_FRITZBOX_USERNAME=my_username
-$ export DEPLOY_FRITZBOX_PASSWORD=the_password
-$ export DEPLOY_FRITZBOX_URL=https://fritzbox.example.com
-```
-
-After the first deployment, these values will be stored in your $HOME/.acme.sh/account.conf. You may now deploy the certificate like this:
-
-```sh
-acme.sh --deploy -d fritzbox.example.com --deploy-hook fritzbox
-```
-
-## 9. Deploy the cert to strongswan
-
-```sh
-acme.sh --deploy -d ftp.example.com --deploy-hook strongswan
-```
-
-## 10. Deploy the cert to HAProxy
-
-You must specify the path where you want the concatenated key and certificate chain written.
-```sh
-export DEPLOY_HAPROXY_PEM_PATH=/etc/haproxy
-```
-
-You may optionally define the command to reload HAProxy. The value shown below will be used as the default if you don't set this environment variable.
-
-```sh
-export DEPLOY_HAPROXY_RELOAD="/usr/sbin/service haproxy restart"
-```
-
-You can then deploy the certificate as follows
-```sh
-acme.sh --deploy -d haproxy.example.com --deploy-hook haproxy
-```
-
-The path for the PEM file will be stored with the domain configuration and will be available when renewing, so that deploy will happen automatically when renewed.
-
-## 11. Deploy your cert to Gitlab pages
-
-You must define the API key and the informations for the project and Gitlab page you are updating the certificate for.
-
-```sh
-# The token can be created in your user settings under "Access Tokens"
-export GITLAB_TOKEN="xxxxxxxxxxx"
-
-# The project ID is displayed on the home page of the project
-export GITLAB_PROJECT_ID=12345678
-
-# The domain must match the one defined for the Gitlab page, without "https://"
-export GITLAB_DOMAIN="www.mydomain.com"
-```
-
-You can then deploy the certificate as follows
-
-```sh
-acme.sh --deploy -d www.mydomain.com --deploy-hook gitlab
-```
-
-## 12. Deploy your cert to Hashicorp Vault
-
-```sh
-export VAULT_PREFIX="acme"
-```
-
-You can then deploy the certificate as follows
-
-```sh
-acme.sh --deploy -d www.mydomain.com --deploy-hook vault_cli
-```
-
-Your certs will be saved in Vault using this structure:
-
-```sh
-vault write "${VAULT_PREFIX}/${domain}/cert.pem"      value=@"..."
-vault write "${VAULT_PREFIX}/${domain}/cert.key"      value=@"..."
-vault write "${VAULT_PREFIX}/${domain}/chain.pem"     value=@"..."
-vault write "${VAULT_PREFIX}/${domain}/fullchain.pem" value=@"..."
-```
-
-You might be using Fabio load balancer (which can get certs from
-Vault). It needs a bit different structure of your certs in Vault. It
-gets certs only from keys that were saved in `prefix/domain`, like this:
-
-```bash
-vault write <PREFIX>/www.domain.com cert=@cert.pem key=@key.pem
-```
-
-If you want to save certs in Vault this way just set "FABIO" env
-variable to anything (ex: "1") before running `acme.sh`:
-
-```sh
-export FABIO="1"
-```
-
-## 13. Deploy your certificate to Qiniu.com
-
-使用 acme.sh 部署到七牛之前，需要确保部署的域名已打开 HTTPS 功能，您可以访问[融合 CDN - 域名管理](https://portal.qiniu.com/cdn/domain) 设置。
-另外还需要先导出 AK/SK 环境变量，您可以访问[密钥管理](https://portal.qiniu.com/user/key) 获得。
-
-```sh
-$ export QINIU_AK="foo"
-$ export QINIU_SK="bar"
-```
-
-完成准备工作之后，您就可以通过下面的命令开始部署 SSL 证书到七牛上：
-
-```sh
-$ acme.sh --deploy -d example.com --deploy-hook qiniu
-```
-
-假如您部署的证书为泛域名证书，您还需要设置 `QINIU_CDN_DOMAIN` 变量，指定实际需要部署的域名：
-
-```sh
-$ export QINIU_CDN_DOMAIN="cdn.example.com"
-$ acme.sh --deploy -d example.com --deploy-hook qiniu
-```
-
-### English version
-
-You should create AccessKey/SecretKey pair in https://portal.qiniu.com/user/key 
-before deploying your certificate, and please ensure you have enabled HTTPS for
-your domain name. You can enable it in https://portal.qiniu.com/cdn/domain.
-
-```sh
-$ export QINIU_AK="foo"
-$ export QINIU_SK="bar"
-```
-
-then you can deploy certificate by following command:
-
-```sh
-$ acme.sh --deploy -d example.com --deploy-hook qiniu
-```
-
-(Optional), If you are using wildcard certificate,
-you may need export `QINIU_CDN_DOMAIN` to specify which domain
-you want to update:
-
-```sh
-$ export QINIU_CDN_DOMAIN="cdn.example.com"
-$ acme.sh --deploy -d example.com --deploy-hook qiniu
-```
-
-## 14. Deploy your cert on MyDevil.net
-
-Once you have acme.sh installed and certificate issued (see info in [DNS API](../dnsapi/README.md#61-use-mydevilnet)), you can install it by following command:
-
-```sh
-acme.sh --deploy --deploy-hook mydevil -d example.com
-```
-
-That will remove old certificate and install new one.
-
-## 15. Deploy the cert to remote routeros
-
-```sh
-acme.sh --deploy -d ftp.example.com --deploy-hook routeros
-```
-
-Before you can deploy the certificate to router os, you need to add the id_rsa.pub key to the routeros and assign a user to that key.
-The user need to have access to ssh, ftp, read and write.
-
-There are no need to enable ftp service for the script to work, as they are transmitted over SCP, however ftp is needed to store the files on the router.
-
-Then you need to set the environment variables for the deploy script to work.
-```sh
-export ROUTER_OS_USERNAME=certuser
-export ROUTER_OS_HOST=router.example.com
-
-acme.sh --deploy -d ftp.example.com --deploy-hook routeros
-```
-
-The deploy script will remove previously deployed certificates, and it does this with an assumption on how RouterOS names imported certificates, adding a "cer_0" suffix at the end. This is true for versions 6.32 -> 6.41.3, but it is not guaranteed that it will be true for future versions when upgrading.
-
-If the router have other certificates with the same name as the one beeing deployed, then this script will remove those certificates.
-
-At the end of the script, the services that use those certificates could be updated. Currently only the www-ssl service is beeing updated, but more services could be added.
-
-For instance:
-```
-/ip service set www-ssl certificate=$_cdomain.cer_0
-/ip service set api-ssl certificate=$_cdomain.cer_0
-```
-
-One optional thing to do as well is to create a script that updates all the required services and run that script in a single command.
-=======
 https://github.com/Neilpang/acme.sh/wiki/deployhooks
->>>>>>> 15ce2a3d
