--- conflicted
+++ resolved
@@ -94,11 +94,9 @@
 export DEPLOY_CPANEL_USER=username
 acme.sh  --deploy  -d example.com  --deploy-hook cpanel_uapi
 ```
-<<<<<<< HEAD
+Please note, that the cpanel_uapi hook will deploy only the first domain when your certificate will automatically renew. Therefore you should issue a separete certificate for each domain. 
+
 ## 8. Deploy the cert to your FRITZ!Box router
-=======
-Please note, that the cpanel_uapi hook will deploy only the first domain when your certificate will automatically renew. Therefore you should issue a separete certificate for each domain. 
->>>>>>> 95949b65
 
 You must specify the credentials that have administrative privileges on the FRITZ!Box in order to deploy the certificate, plus the URL of your FRITZ!Box, through the following environment variables:
 ```sh
