<<<<<<< HEAD
#Using deploy api

#Using the ssh deploy plugin

The ssh deploy plugin allows you to deploy certificates to a remote host
using SSH command to connect to the remote server.  The ssh plugin is invoked
with the following command...

```bash
acme.sh --deploy -d example.com --deploy-hook ssh
```
Prior to running this for the first time you must tell the plugin where
and how to deploy the certificates.  This is done by exporting the following
environment variables.  This is not required for subsequent runs as the
values are stored by acme.sh in the domain configuration files.

Required...
```bash
export ACME_DEPLOY_SSH_USER="admin"
```
Optional...
```bash
export ACME_DEPLOY_SSH_SERVER="qnap"
export ACME_DEPLOY_SSH_PORT="22"
export ACME_DEPLOY_SSH_SERVICE_STOP=""
export ACME_DEPLOY_SSH_KEYFILE="/etc/stunnel/stunnel.pem"
export ACME_DEPLOY_SSH_CERTFILE="/etc/stunnel/stunnel.pem"
export ACME_DEPLOY_SSH_CAFILE="/etc/stunnel/uca.pem"
export ACME_DEPLOY_SSH_FULLCHAIN=""
export ACME_DEPLOY_SSH_REMOTE_CMD="/etc/init.d/stunnel.sh restart"
export ACME_DEPLOY_SSH_SERVICE_START=""
```
The values used above are illustrative only and represent those that could 
be used to deploy certificates to a QNAP NAS device running QTS 4.2

###ACME_DEPLOY_SSH_USER
Username at the remote host that SSH will login with. Note that
SSH must be able to login to remote host without a password... SSH Keys
must have been exchanged with the remote host. Validate and test that you
can login to USER@URL from the host running acme.sh before using this script.

The USER@URL at the remote server must also have has permissions to write to
the target location of the certificate files and to execute any commands
(e.g. to stop/start services).
###ACME_DEPLOY_SSH_SERVER
URL or IP Address of the remote server.  If not provided then the domain
name provided on the acme.sh --deploy command line is used.
###ACME_DEPLOY_SSH_PORT
Port number that SSH will attempt to connect to at the remote server.  If
not provided then defaults to 22.
###ACME_DEPLOY_SSH_SERVICE_STOP
Command to execute on the remote server prior to copying any certificates. This
would typically be used to stop the service for which the certificates are
being deployed.
###ACME_DEPLOY_SSH_KEYFILE
Target filename for the private key issued by LetsEncrypt.
###ACME_DEPLOY_SSH_CERTFILE
Target filename for the certificate issued by LetsEncrypt.  If this filename
is the same as that provided for ACME_DEPLOY_SSH_KEYFILE then this certificate
is appended to the same file as the private key.
###ACME_DEPLOY_SSH_CAFILE
Target filename for the CA intermediate certificate issued by LetsEncrypt.
###ACME_DEPLOY_SSH_FULLCHAIN
Target filename for the fullchain certificate issued by LetsEncrypt.
###ACME_DEPLOY_SSH_REMOTE_CMD
Command to execute on the remote server after copying any certificates.  This
could be any additional command required prior to starting the service again,
or could be a all-inclusive restart (stop and start of service).  If
ACME_DEPLOY_SSH_SERVICE_STOP value was provided then a 2 second sleep is
inserted prior to calling this command to allow the system to stabalize.
###ACME_DEPLOY_SSH_SERVICE_START
Command to execute on the remote server after copying any certificates.  This
would typically be used to stop the service for which the certificates are
being deployed.  If ACME_DEPLOY_SSH_SERVICE_STOP or ACME_DEPLOY_SSH_REMOTE_CMD
values were provided then a 2 second sleep is inserted prior to calling
this command to allow the system to stabalize.

##Backups
Before writing a certificate file to the remote server the existing
certificate will be copied to a backup directory on the remote server.
These are placed in a hidden directory in the home directory of the SSH
user
```bash
~/.acme_ssh_deploy/[domain name]-backup-[timestamp]
```
Any backups older than 180 days will be deleted when new certificates
are deployed.
=======
# Using deploy api

Here are the scripts to deploy the certs/key to the server/services.

## 1. Deploy the certs to your cpanel host.

(cpanel deploy hook is not finished yet, this is just an example.)

Before you can deploy your cert, you must [issue the cert first](https://github.com/Neilpang/acme.sh/wiki/How-to-issue-a-cert).

Then you can deploy now:

```sh
export DEPLOY_CPANEL_USER=myusername
export DEPLOY_CPANEL_PASSWORD=PASSWORD
acme.sh --deploy -d example.com --deploy --deploy-hook cpanel
```

## 2. Deploy ssl cert on kong proxy engine based on api.

Before you can deploy your cert, you must [issue the cert first](https://github.com/Neilpang/acme.sh/wiki/How-to-issue-a-cert).

(TODO)

## 3. Deploy the cert to remote server through SSH access.

(TODO)


>>>>>>> a6feb0a8
<|MERGE_RESOLUTION|>--- conflicted
+++ resolved
@@ -1,7 +1,28 @@
-<<<<<<< HEAD
-#Using deploy api
+# Using deploy api
 
-#Using the ssh deploy plugin
+Here are the scripts to deploy the certs/key to the server/services.
+
+## 1. Deploy the certs to your cpanel host.
+
+(cpanel deploy hook is not finished yet, this is just an example.)
+
+Before you can deploy your cert, you must [issue the cert first](https://github.com/Neilpang/acme.sh/wiki/How-to-issue-a-cert).
+
+Then you can deploy now:
+
+```sh
+export DEPLOY_CPANEL_USER=myusername
+export DEPLOY_CPANEL_PASSWORD=PASSWORD
+acme.sh --deploy -d example.com --deploy --deploy-hook cpanel
+```
+
+## 2. Deploy ssl cert on kong proxy engine based on api.
+
+Before you can deploy your cert, you must [issue the cert first](https://github.com/Neilpang/acme.sh/wiki/How-to-issue-a-cert).
+
+(TODO)
+
+## 3. Deploy the cert to remote server through SSH access.
 
 The ssh deploy plugin allows you to deploy certificates to a remote host
 using SSH command to connect to the remote server.  The ssh plugin is invoked
@@ -85,35 +106,4 @@
 ~/.acme_ssh_deploy/[domain name]-backup-[timestamp]
 ```
 Any backups older than 180 days will be deleted when new certificates
-are deployed.
-=======
-# Using deploy api
-
-Here are the scripts to deploy the certs/key to the server/services.
-
-## 1. Deploy the certs to your cpanel host.
-
-(cpanel deploy hook is not finished yet, this is just an example.)
-
-Before you can deploy your cert, you must [issue the cert first](https://github.com/Neilpang/acme.sh/wiki/How-to-issue-a-cert).
-
-Then you can deploy now:
-
-```sh
-export DEPLOY_CPANEL_USER=myusername
-export DEPLOY_CPANEL_PASSWORD=PASSWORD
-acme.sh --deploy -d example.com --deploy --deploy-hook cpanel
-```
-
-## 2. Deploy ssl cert on kong proxy engine based on api.
-
-Before you can deploy your cert, you must [issue the cert first](https://github.com/Neilpang/acme.sh/wiki/How-to-issue-a-cert).
-
-(TODO)
-
-## 3. Deploy the cert to remote server through SSH access.
-
-(TODO)
-
-
->>>>>>> a6feb0a8
+are deployed.