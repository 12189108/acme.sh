--- conflicted
+++ resolved
@@ -256,40 +256,6 @@
 acme.sh --deploy -d ftp.example.com --deploy-hook strongswan
 ```
 
-<<<<<<< HEAD
-## 10. Deploy the cert to remote routeros
-
-```sh
-acme.sh --deploy -d ftp.example.com --deploy-hook routeros
-```
-
-Before you can deploy the certificate to router os, you need to add the id_rsa.pub key to the routeros and assign a user to that key.
-The user need to have access to ssh, ftp, read and write.
-
-There are no need to enable ftp service for the script to work, as they are transmitted over SCP, however ftp is needed to store the files on the router.
-
-Then you need to set the environment variables for the deploy script to work.
-```sh
-export ROUTER_OS_USERNAME=certuser
-export ROUTER_OS_HOST=router.example.com
-
-acme.sh --deploy -d ftp.example.com --deploy-hook routeros
-```
-
-The deploy script will remove previously deployed certificates, and it does this with an assumption on how RouterOS names imported certificates, adding a "cer_0" suffix at the end. This is true for versions 6.32 -> 6.41.3, but it is not guaranteed that it will be true for future versions when upgrading.
-
-If the router have other certificates with the same name as the one beeing deployed, then this script will remove those certificates.
-
-At the end of the script, the services that use those certificates could be updated. Currently only the www-ssl service is beeing updated, but more services could be added.
-
-For instance:
-```
-/ip service set www-ssl certificate=$_cdomain.cer_0
-/ip service set api-ssl certificate=$_cdomain.cer_0
-```
-
-One optional thing to do as well is to create a script that updates all the required services and run that script in a single command.
-=======
 ## 10. Deploy the cert to HAProxy
 
 You must specify the path where you want the concatenated key and certificate chain written.
@@ -425,4 +391,36 @@
 ```
 
 That will remove old certificate and install new one.
->>>>>>> ec540743
+
+## 15. Deploy the cert to remote routeros
+
+```sh
+acme.sh --deploy -d ftp.example.com --deploy-hook routeros
+```
+
+Before you can deploy the certificate to router os, you need to add the id_rsa.pub key to the routeros and assign a user to that key.
+The user need to have access to ssh, ftp, read and write.
+
+There are no need to enable ftp service for the script to work, as they are transmitted over SCP, however ftp is needed to store the files on the router.
+
+Then you need to set the environment variables for the deploy script to work.
+```sh
+export ROUTER_OS_USERNAME=certuser
+export ROUTER_OS_HOST=router.example.com
+
+acme.sh --deploy -d ftp.example.com --deploy-hook routeros
+```
+
+The deploy script will remove previously deployed certificates, and it does this with an assumption on how RouterOS names imported certificates, adding a "cer_0" suffix at the end. This is true for versions 6.32 -> 6.41.3, but it is not guaranteed that it will be true for future versions when upgrading.
+
+If the router have other certificates with the same name as the one beeing deployed, then this script will remove those certificates.
+
+At the end of the script, the services that use those certificates could be updated. Currently only the www-ssl service is beeing updated, but more services could be added.
+
+For instance:
+```
+/ip service set www-ssl certificate=$_cdomain.cer_0
+/ip service set api-ssl certificate=$_cdomain.cer_0
+```
+
+One optional thing to do as well is to create a script that updates all the required services and run that script in a single command.