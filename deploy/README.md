--- conflicted
+++ resolved
@@ -72,8 +72,13 @@
 acme.sh --deploy -d ftp.example.com --deploy-hook exim4
 ```
 
-<<<<<<< HEAD
-## 6. Deploy the cert to remote routeros
+## 6. Deploy the cert to OSX Keychain
+
+```sh
+acme.sh --deploy -d ftp.example.com --deploy-hook keychain
+```
+
+## 7. Deploy the cert to remote routeros
 
 ```sh
 acme.sh --deploy -d ftp.example.com --deploy-hook routeros
@@ -88,10 +93,4 @@
 export ROUTER_OS_HOST=router.example.com
 
 acme.sh --deploy -d ftp.example.com --deploy-hook routeros
-=======
-## 6. Deploy the cert to OSX Keychain
-
-```sh
-acme.sh --deploy -d ftp.example.com --deploy-hook keychain
->>>>>>> dd0b0cae
 ```