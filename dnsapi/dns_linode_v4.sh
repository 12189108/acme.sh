#!/usr/bin/env sh
# shellcheck disable=SC2034
dns_linode_v4_info='Linode.com
Site: Linode.com
Docs: github.com/acmesh-official/acme.sh/wiki/dnsapi#dns_linode_v4
Options:
 LINODE_V4_API_KEY API Key
Author: Philipp Grosswiler <philipp.grosswiler@swiss-design.net>, Aaron W. Swenson <aaron@grandmasfridge.org>
'

LINODE_V4_API_URL="https://api.linode.com/v4/domains"

########  Public functions #####################

#Usage: dns_linode_add   _acme-challenge.www.domain.com   "XKrxpRBosdIKFzxW_CT3KLZNf6q0HG9i01zxXp5CPBs"
dns_linode_v4_add() {
  fulldomain="${1}"
  txtvalue="${2}"

  if ! _Linode_API; then
    return 1
  fi

  _info "Using Linode"
  _debug "Calling: dns_linode_add() '${fulldomain}' '${txtvalue}'"

  _debug "First detect the root zone"
  if ! _get_root "$fulldomain"; then
    _err "Domain does not exist."
    return 1
  fi
  _debug _domain_id "$_domain_id"
  _debug _sub_domain "$_sub_domain"
  _debug _domain "$_domain"

  _payload="{
              \"type\": \"TXT\",
              \"name\": \"$_sub_domain\",
              \"target\": \"$txtvalue\",
              \"ttl_sec\": 300
            }"

  if _rest POST "/$_domain_id/records" "$_payload" && [ -n "$response" ]; then
    _resource_id=$(printf "%s\n" "$response" | _egrep_o "\"id\": *[0-9]+" | cut -d : -f 2 | tr -d " " | _head_n 1)
    _debug _resource_id "$_resource_id"

    if [ -z "$_resource_id" ]; then
      _err "Error adding the domain resource."
      return 1
    fi

    _info "Domain resource successfully added."
    return 0
  fi

  return 1
}

#Usage: dns_linode_rm   _acme-challenge.www.domain.com
dns_linode_v4_rm() {
  fulldomain="${1}"

  if ! _Linode_API; then
    return 1
  fi

  _info "Using Linode"
  _debug "Calling: dns_linode_rm() '${fulldomain}'"

  _debug "First detect the root zone"
  if ! _get_root "$fulldomain"; then
    _err "Domain does not exist."
    return 1
  fi
  _debug _domain_id "$_domain_id"
  _debug _sub_domain "$_sub_domain"
  _debug _domain "$_domain"

  if _rest GET "/$_domain_id/records" && [ -n "$response" ]; then
    response="$(echo "$response" | tr -d "\n" | tr '{' "|" | sed 's/|/&{/g' | tr "|" "\n")"

    resource="$(echo "$response" | _egrep_o "\{.*\"name\": *\"$_sub_domain\".*}")"
    if [ "$resource" ]; then
      _resource_id=$(printf "%s\n" "$resource" | _egrep_o "\"id\": *[0-9]+" | _head_n 1 | cut -d : -f 2 | tr -d \ )
      if [ "$_resource_id" ]; then
        _debug _resource_id "$_resource_id"

        if _rest DELETE "/$_domain_id/records/$_resource_id" && [ -n "$response" ]; then
          # On 200/OK, empty set is returned. Check for error, if any.
          _error_response=$(printf "%s\n" "$response" | _egrep_o "\"errors\"" | cut -d : -f 2 | tr -d " " | _head_n 1)

          if [ -n "$_error_response" ]; then
            _err "Error deleting the domain resource: $_error_response"
            return 1
          fi

          _info "Domain resource successfully deleted."
          return 0
        fi
      fi

      return 1
    fi

    return 0
  fi

  return 1
}

####################  Private functions below ##################################

_Linode_API() {
  LINODE_V4_API_KEY="${LINODE_V4_API_KEY:-$(_readaccountconf_mutable LINODE_V4_API_KEY)}"
  if [ -z "$LINODE_V4_API_KEY" ]; then
    LINODE_V4_API_KEY=""

    _err "You didn't specify the Linode v4 API key yet."
    _err "Please create your key and try again."

    return 1
  fi

  _saveaccountconf_mutable LINODE_V4_API_KEY "$LINODE_V4_API_KEY"
}

####################  Private functions below ##################################
#_acme-challenge.www.domain.com
#returns
# _sub_domain=_acme-challenge.www
# _domain=domain.com
# _domain_id=12345
_get_root() {
  full_host_str="$1"

  i=2
  p=1
  while true; do
    # loop through the received string (e.g.  _acme-challenge.sub3.sub2.sub1.domain.tld),
    # starting from the lowest subdomain, and check if it's a hosted domain
    h=$(printf "%s" "$full_host_str" | cut -d . -f $i-100)
    _debug h "$h"
    if [ -z "$h" ]; then
      #not valid
      return 1
    fi

<<<<<<< HEAD
    _debug "Querying Linode APIv4 for hosted zone: $h"
    if _H4="X-Filter: {\"domain\":\"$h\"}" _rest GET; then
      _debug "Got response from API: $response"
      response="$(echo "$response" | tr -d "\n" | tr '{' "|" | sed 's/|/&{/g' | tr "|" "\n")"
=======
  if _rest GET; then
    response="$(echo "$response" | tr -d "\n" | tr '{' "|" | sed 's/|/&{/g' | tr "|" "\n")"
    while true; do
      h=$(printf "%s" "$domain" | cut -d . -f "$i"-100)
      _debug h "$h"
      if [ -z "$h" ]; then
        #not valid
        return 1
      fi

>>>>>>> d058ac61
      hostedzone="$(echo "$response" | _egrep_o "\{.*\"domain\": *\"$h\".*}")"
      if [ "$hostedzone" ]; then
        _domain_id=$(printf "%s\n" "$hostedzone" | _egrep_o "\"id\": *[0-9]+" | _head_n 1 | cut -d : -f 2 | tr -d \ )
        _debug "Found domain hosted on Linode DNS. Zone: $h, id: $_domain_id"
        if [ "$_domain_id" ]; then
<<<<<<< HEAD
          _sub_domain=$(printf "%s" "$full_host_str" | cut -d . -f 1-$p)
=======
          _sub_domain=$(printf "%s" "$domain" | cut -d . -f 1-"$p")
>>>>>>> d058ac61
          _domain=$h
          return 0
        fi
        return 1
      fi

      p=$i
      i=$(_math "$i" + 1)
    fi
  done

  return 1
}

#method method action data
_rest() {
  mtd="$1"
  ep="$2"
  data="$3"

  _debug mtd "$mtd"
  _debug ep "$ep"

  export _H1="Accept: application/json"
  export _H2="Content-Type: application/json"
  export _H3="Authorization: Bearer $LINODE_V4_API_KEY"
  export _H4 # used to query for the root domain on _get_root()

  if [ "$mtd" != "GET" ]; then
    # both POST and DELETE.
    _debug data "$data"
    response="$(_post "$data" "$LINODE_V4_API_URL$ep" "" "$mtd")"
  else
    response="$(_get "$LINODE_V4_API_URL$ep$data")"
  fi

  if [ "$?" != "0" ]; then
    _err "error $ep"
    return 1
  fi
  _debug2 response "$response"
  return 0
}<|MERGE_RESOLUTION|>--- conflicted
+++ resolved
@@ -145,33 +145,17 @@
       return 1
     fi
 
-<<<<<<< HEAD
+
     _debug "Querying Linode APIv4 for hosted zone: $h"
     if _H4="X-Filter: {\"domain\":\"$h\"}" _rest GET; then
       _debug "Got response from API: $response"
       response="$(echo "$response" | tr -d "\n" | tr '{' "|" | sed 's/|/&{/g' | tr "|" "\n")"
-=======
-  if _rest GET; then
-    response="$(echo "$response" | tr -d "\n" | tr '{' "|" | sed 's/|/&{/g' | tr "|" "\n")"
-    while true; do
-      h=$(printf "%s" "$domain" | cut -d . -f "$i"-100)
-      _debug h "$h"
-      if [ -z "$h" ]; then
-        #not valid
-        return 1
-      fi
-
->>>>>>> d058ac61
       hostedzone="$(echo "$response" | _egrep_o "\{.*\"domain\": *\"$h\".*}")"
       if [ "$hostedzone" ]; then
         _domain_id=$(printf "%s\n" "$hostedzone" | _egrep_o "\"id\": *[0-9]+" | _head_n 1 | cut -d : -f 2 | tr -d \ )
         _debug "Found domain hosted on Linode DNS. Zone: $h, id: $_domain_id"
         if [ "$_domain_id" ]; then
-<<<<<<< HEAD
           _sub_domain=$(printf "%s" "$full_host_str" | cut -d . -f 1-$p)
-=======
-          _sub_domain=$(printf "%s" "$domain" | cut -d . -f 1-"$p")
->>>>>>> d058ac61
           _domain=$h
           return 0
         fi
