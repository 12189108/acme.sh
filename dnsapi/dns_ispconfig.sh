#!/usr/bin/env sh

# ISPConfig 3.1 API
# User must provide login data and URL to the ISPConfig installation incl. port. The remote user in ISPConfig must have access to:
# - DNS txt Functions

# Report bugs to https://github.com/sjau/acme.sh

# Values to export:
# export ISPC_User="remoteUser"
# export ISPC_Password="remotePassword"
# export ISPC_Api="https://ispc.domain.tld:8080/remote/json.php"
# export ISPC_Api_Insecure=1     # Set 1 for insecure and 0 for secure -> difference is whether ssl cert is checked for validity (0) or whether it is just accepted (1)

########  Public functions #####################

#Usage: dns_myapi_add   _acme-challenge.www.domain.com   "XKrxpRBosdIKFzxW_CT3KLZNf6q0HG9i01zxXp5CPBs"
dns_ispconfig_add() {
  fulldomain="${1}"
  txtvalue="${2}"
  _debug "Calling: dns_ispconfig_add() '${fulldomain}' '${txtvalue}'"
  _ISPC_credentials && _ISPC_login && _ISPC_getZoneInfo && _ISPC_addTxt
}

#Usage: dns_myapi_rm   _acme-challenge.www.domain.com
dns_ispconfig_rm() {
  fulldomain="${1}"
  _debug "Calling: dns_ispconfig_rm() '${fulldomain}'"
  _ISPC_credentials && _ISPC_login && _ISPC_rmTxt
}

####################  Private functions below ##################################

_ISPC_credentials() {
<<<<<<< HEAD
  if [ -z "${ISPC_User}" ] || [ -z "$ISPC_Password" ] || [ -z "${ISPC_Api}" ] || [ -n "${ISPC_Api_Insecure}" ]; then
=======
  if [ -z "${ISPC_User}" ] || [ -z "${ISPC_Password}" ] || [ -z "${ISPC_Api}" ] || [ -z "${ISPC_Api_Insecure}" ]; then
>>>>>>> fe3523f4
    ISPC_User=""
    ISPC_Password=""
    ISPC_Api=""
    ISPC_Api_Insecure=""
    _err "You haven't specified the ISPConfig Login data, URL and whether you want check the ISPC SSL cert. Please try again."
    return 1
  else
    _saveaccountconf ISPC_User "${ISPC_User}"
    _saveaccountconf ISPC_Password "${ISPC_Password}"
    _saveaccountconf ISPC_Api "${ISPC_Api}"
    _saveaccountconf ISPC_Api_Insecure "${ISPC_Api_Insecure}"
    # Set whether curl should use secure or insecure mode
    export HTTPS_INSECURE="${ISPC_Api_Insecure}"
  fi
}

_ISPC_login() {
  _info "Getting Session ID"
  curData="{\"username\":\"${ISPC_User}\",\"password\":\"${ISPC_Password}\",\"client_login\":false}"
  curResult="$(_post "${curData}" "${ISPC_Api}?login")"
  _debug "Calling _ISPC_login: '${curData}' '${ISPC_Api}?login'"
  _debug "Result of _ISPC_login: '$curResult'"
  if _contains "${curResult}" '"code":"ok"'; then
    sessionID=$(echo "${curResult}" | _egrep_o "response.*" | cut -d ':' -f 2 | cut -d '"' -f 2)
    _info "Retrieved Session ID."
    _debug "Session ID: '${sessionID}'"
  else
    _err "Couldn't retrieve the Session ID."
    return 1
  fi
}

_ISPC_getZoneInfo() {
  _info "Getting Zoneinfo"
  zoneEnd=false
  curZone="${fulldomain}"
  while [ "${zoneEnd}" = false ]; do
    # we can strip the first part of the fulldomain, since it's just the _acme-challenge string
    curZone="${curZone#*.}"
    # suffix . needed for zone -> domain.tld.
    curData="{\"session_id\":\"${sessionID}\",\"primary_id\":{\"origin\":\"${curZone}.\"}}"
    curResult="$(_post "${curData}" "${ISPC_Api}?dns_zone_get")"
    _debug "Calling _ISPC_getZoneInfo: '${curData}' '${ISPC_Api}?dns_zone_get'"
    _debug "Result of _ISPC_getZoneInfo: '$curResult'"
    if _contains "${curResult}" '"id":"'; then
      zoneFound=true
      zoneEnd=true
      _info "Retrieved zone data."
      _debug "Zone data: '${curResult}'"
    fi
    if [ "${curZone#*.}" != "$curZone" ]; then
      _debug2 "$curZone still contains a '.' - so we can check next higher level"
    else
      zoneEnd=true
      _err "Couldn't retrieve zone data."
      return 1
    fi
  done
  if [ "${zoneFound}" ]; then
    server_id=$(echo "${curResult}" | _egrep_o "server_id.*" | cut -d ':' -f 2 | cut -d '"' -f 2)
    _debug "Server ID: '${server_id}'"
    case "${server_id}" in
    '' | *[!0-9]*)
      _err "Server ID is not numeric."
      return 1
      ;;
    *) _info "Retrieved Server ID" ;;
    esac
    zone=$(echo "${curResult}" | _egrep_o "\"id.*" | cut -d ':' -f 2 | cut -d '"' -f 2)
    _debug "Zone: '${zone}'"
    case "${zone}" in
    '' | *[!0-9]*)
      _err "Zone ID is not numeric."
      return 1
      ;;
    *) _info "Retrieved Zone ID" ;;
    esac
    sys_userid=$(echo "${curResult}" | _egrep_o "sys_userid.*" | cut -d ':' -f 2 | cut -d '"' -f 2)
    _debug "SYS User ID: '${sys_userid}'"
    case "${sys_userid}" in
    '' | *[!0-9]*)
      _err "SYS User ID is not numeric."
      return 1
      ;;
    *) _info "Retrieved SYS User ID." ;;
    esac
    zoneFound=""
    zoneEnd=""
  fi
  # Need to get client_id as it is different from sys_userid
  curData="{\"session_id\":\"${sessionID}\",\"sys_userid\":\"${sys_userid}\"}"
  curResult="$(_post "${curData}" "${ISPC_Api}?client_get_id")"
  _debug "Calling _ISPC_ClientGetID: '${curData}' '${ISPC_Api}?client_get_id'"
  _debug "Result of _ISPC_ClientGetID: '$curResult'"
  client_id=$(echo "${curResult}" | _egrep_o "response.*" | cut -d ':' -f 2 | cut -d '"' -f 2 | tr -d '{}')
  _debug "Client ID: '${client_id}'"
  case "${client_id}" in
  '' | *[!0-9]*)
    _err "Client ID is not numeric."
    return 1
    ;;
  *) _info "Retrieved Client ID." ;;
  esac
}

_ISPC_addTxt() {
  curSerial="$(date +%s)"
  curStamp="$(date +'%F %T')"
  params="\"server_id\":\"${server_id}\",\"zone\":\"${zone}\",\"name\":\"${fulldomain}.\",\"type\":\"txt\",\"data\":\"${txtvalue}\",\"aux\":\"0\",\"ttl\":\"3600\",\"active\":\"y\",\"stamp\":\"${curStamp}\",\"serial\":\"${curSerial}\""
  curData="{\"session_id\":\"${sessionID}\",\"client_id\":\"${client_id}\",\"params\":{${params}},\"update_serial\":true}"
  curResult="$(_post "${curData}" "${ISPC_Api}?dns_txt_add")"
  _debug "Calling _ISPC_addTxt: '${curData}' '${ISPC_Api}?dns_txt_add'"
  _debug "Result of _ISPC_addTxt: '$curResult'"
  record_id=$(echo "${curResult}" | _egrep_o "\"response.*" | cut -d ':' -f 2 | cut -d '"' -f 2)
  _debug "Record ID: '${record_id}'"
  case "${record_id}" in
  '' | *[!0-9]*)
    _err "Couldn't add ACME Challenge TXT record to zone."
    return 1
    ;;
  *) _info "Added ACME Challenge TXT record to zone." ;;
  esac
}

_ISPC_rmTxt() {
  # Need to get the record ID.
  curData="{\"session_id\":\"${sessionID}\",\"primary_id\":{\"name\":\"${fulldomain}.\",\"type\":\"TXT\"}}"
  curResult="$(_post "${curData}" "${ISPC_Api}?dns_txt_get")"
  _debug "Calling _ISPC_rmTxt: '${curData}' '${ISPC_Api}?dns_txt_get'"
  _debug "Result of _ISPC_rmTxt: '$curResult'"
  if _contains "${curResult}" '"code":"ok"'; then
    record_id=$(echo "${curResult}" | _egrep_o "\"id.*" | cut -d ':' -f 2 | cut -d '"' -f 2)
    _debug "Record ID: '${record_id}'"
    case "${record_id}" in
    '' | *[!0-9]*)
      _err "Record ID is not numeric."
      return 1
      ;;
    *)
      unset IFS
      _info "Retrieved Record ID."
      curData="{\"session_id\":\"${sessionID}\",\"primary_id\":\"${record_id}\",\"update_serial\":true}"
      curResult="$(_post "${curData}" "${ISPC_Api}?dns_txt_delete")"
      _debug "Calling _ISPC_rmTxt: '${curData}' '${ISPC_Api}?dns_txt_delete'"
      _debug "Result of _ISPC_rmTxt: '$curResult'"
      if _contains "${curResult}" '"code":"ok"'; then
        _info "Removed ACME Challenge TXT record from zone."
      else
        _err "Couldn't remove ACME Challenge TXT record from zone."
        return 1
      fi
      ;;
    esac
  fi
}<|MERGE_RESOLUTION|>--- conflicted
+++ resolved
@@ -32,11 +32,7 @@
 ####################  Private functions below ##################################
 
 _ISPC_credentials() {
-<<<<<<< HEAD
-  if [ -z "${ISPC_User}" ] || [ -z "$ISPC_Password" ] || [ -z "${ISPC_Api}" ] || [ -n "${ISPC_Api_Insecure}" ]; then
-=======
   if [ -z "${ISPC_User}" ] || [ -z "${ISPC_Password}" ] || [ -z "${ISPC_Api}" ] || [ -z "${ISPC_Api_Insecure}" ]; then
->>>>>>> fe3523f4
     ISPC_User=""
     ISPC_Password=""
     ISPC_Api=""
