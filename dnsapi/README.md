# How to use DNS API

If your dns provider doesn't provide api access, you can use our dns alias mode: 

https://github.com/Neilpang/acme.sh/wiki/DNS-alias-mode

## 1. Use CloudFlare domain API to automatically issue cert

First you need to login to your CloudFlare account to get your [API key](https://dash.cloudflare.com/profile). 

```
export CF_Key="sdfsdfsdfljlbjkljlkjsdfoiwje"
export CF_Email="xxxx@sss.com"
```

Ok, let's issue a cert now:
```
acme.sh --issue --dns dns_cf -d example.com -d www.example.com
```

The `CF_Key` and `CF_Email` will be saved in `~/.acme.sh/account.conf` and will be reused when needed.


## 2. Use DNSPod.cn domain API to automatically issue cert

First you need to login to your DNSPod account to get your API Key and ID.

```
export DP_Id="1234"
export DP_Key="sADDsdasdgdsf"
```

Ok, let's issue a cert now:
```
acme.sh --issue --dns dns_dp -d example.com -d www.example.com
```

The `DP_Id` and `DP_Key` will be saved in `~/.acme.sh/account.conf` and will be reused when needed.


## 3. Use CloudXNS.com domain API to automatically issue cert

First you need to login to your CloudXNS account to get your API Key and Secret.

```
export CX_Key="1234"
export CX_Secret="sADDsdasdgdsf"
```

Ok, let's issue a cert now:
```
acme.sh --issue --dns dns_cx -d example.com -d www.example.com
```

The `CX_Key` and `CX_Secret` will be saved in `~/.acme.sh/account.conf` and will be reused when needed.


## 4. Use GoDaddy.com domain API to automatically issue cert

First you need to login to your GoDaddy account to get your API Key and Secret.

https://developer.godaddy.com/keys/

Please create a Production key, instead of a Test key.

```
export GD_Key="sdfsdfsdfljlbjkljlkjsdfoiwje"
export GD_Secret="asdfsdafdsfdsfdsfdsfdsafd"
```

Ok, let's issue a cert now:
```
acme.sh --issue --dns dns_gd -d example.com -d www.example.com
```

The `GD_Key` and `GD_Secret` will be saved in `~/.acme.sh/account.conf` and will be reused when needed.


## 5. Use PowerDNS embedded API to automatically issue cert

First you need to login to your PowerDNS account to enable the API and set your API-Token in the configuration.

https://doc.powerdns.com/md/httpapi/README/

```
export PDNS_Url="http://ns.example.com:8081"
export PDNS_ServerId="localhost"
export PDNS_Token="0123456789ABCDEF"
export PDNS_Ttl=60
```

Ok, let's issue a cert now:
```
acme.sh --issue --dns dns_pdns -d example.com -d www.example.com
```

The `PDNS_Url`, `PDNS_ServerId`, `PDNS_Token` and `PDNS_Ttl` will be saved in `~/.acme.sh/account.conf` and will be reused when needed.


## 6. Use OVH/kimsufi/soyoustart/runabove API to automatically issue cert

https://github.com/Neilpang/acme.sh/wiki/How-to-use-OVH-domain-api


## 7. Use nsupdate to automatically issue cert

First, generate a key for updating the zone
```
b=$(dnssec-keygen -a hmac-sha512 -b 512 -n USER -K /tmp foo)
cat > /etc/named/keys/update.key <<EOF
key "update" {
    algorithm hmac-sha512;
    secret "$(awk '/^Key/{print $2}' /tmp/$b.private)";
};
EOF
rm -f /tmp/$b.{private,key}
```

Include this key in your named configuration
```
include "/etc/named/keys/update.key";
```

Next, configure your zone to allow dynamic updates.

Depending on your named version, use either
```
zone "example.com" {
    type master;
    allow-update { key "update"; };
};
```
or
```
zone "example.com" {
    type master;
    update-policy {
        grant update subdomain example.com.;
    };
}
```

Finally, make the DNS server and update Key available to `acme.sh`

```
export NSUPDATE_SERVER="dns.example.com"
export NSUPDATE_KEY="/path/to/your/nsupdate.key"
```
and optionally (depending on DNS server)
```
export NSUPDATE_ZONE="example.com"
```

Ok, let's issue a cert now:
```
acme.sh --issue --dns dns_nsupdate -d example.com -d www.example.com
```

The `NSUPDATE_SERVER`, `NSUPDATE_KEY`, and `NSUPDATE_ZONE` settings will be saved in `~/.acme.sh/account.conf` and will be reused when needed.


## 8. Use LuaDNS domain API

Get your API token at https://api.luadns.com/settings

```
export LUA_Key="sdfsdfsdfljlbjkljlkjsdfoiwje"
export LUA_Email="xxxx@sss.com"
```

To issue a cert:
```
acme.sh --issue --dns dns_lua -d example.com -d www.example.com
```

The `LUA_Key` and `LUA_Email` will be saved in `~/.acme.sh/account.conf` and will be reused when needed.


## 9. Use DNSMadeEasy domain API

Get your API credentials at https://cp.dnsmadeeasy.com/account/info

```
export ME_Key="sdfsdfsdfljlbjkljlkjsdfoiwje"
export ME_Secret="qdfqsdfkjdskfj"
```

To issue a cert:
```
acme.sh --issue --dns dns_me -d example.com -d www.example.com
```

The `ME_Key` and `ME_Secret` will be saved in `~/.acme.sh/account.conf` and will be reused when needed.


## 10. Use Amazon Route53 domain API

https://github.com/Neilpang/acme.sh/wiki/How-to-use-Amazon-Route53-API

```
export  AWS_ACCESS_KEY_ID=XXXXXXXXXX
export  AWS_SECRET_ACCESS_KEY=XXXXXXXXXXXXXXX
```

To issue a cert:
```
acme.sh --issue --dns dns_aws -d example.com -d www.example.com
```

The `AWS_ACCESS_KEY_ID` and `AWS_SECRET_ACCESS_KEY` will be saved in `~/.acme.sh/account.conf` and will be reused when needed.

## 11. Use Aliyun domain API to automatically issue cert

First you need to login to your Aliyun account to get your API key.
[https://ak-console.aliyun.com/#/accesskey](https://ak-console.aliyun.com/#/accesskey)

```
export Ali_Key="sdfsdfsdfljlbjkljlkjsdfoiwje"
export Ali_Secret="jlsdflanljkljlfdsaklkjflsa"
```

Ok, let's issue a cert now:
```
acme.sh --issue --dns dns_ali -d example.com -d www.example.com
```

The `Ali_Key` and `Ali_Secret` will be saved in `~/.acme.sh/account.conf` and will be reused when needed.

## 12. Use ISPConfig 3.1 API

This only works for ISPConfig 3.1 (and newer).

Create a Remote User in the ISPConfig Control Panel. The Remote User must have access to at least `DNS zone functions` and `DNS txt functions`.

```
export ISPC_User="xxx"
export ISPC_Password="xxx"
export ISPC_Api="https://ispc.domain.tld:8080/remote/json.php"
export ISPC_Api_Insecure=1
```
If you have installed ISPConfig on a different port, then alter the 8080 accordingly.
Leaver ISPC_Api_Insecure set to 1 if you have not a valid ssl cert for your installation. Change it to 0 if you have a valid ssl cert.

To issue a cert:
```
acme.sh --issue --dns dns_ispconfig -d example.com -d www.example.com
```

The `ISPC_User`, `ISPC_Password`, `ISPC_Api`and `ISPC_Api_Insecure` will be saved in `~/.acme.sh/account.conf` and will be reused when needed.

## 13. Use Alwaysdata domain API

First you need to login to your Alwaysdata account to get your API Key.

```sh
export AD_API_KEY="myalwaysdataapikey"
```

Ok, let's issue a cert now:

```sh
acme.sh --issue --dns dns_ad -d example.com -d www.example.com
```

The `AD_API_KEY` will be saved in `~/.acme.sh/account.conf` and will be reused
when needed.

## 14. Use Linode domain API

The tokens created in the classic manager and cloud manager are incompatible
with one another. While the classic manager makes an all or nothing API, the
newer cloud manager interface promises to produce API keys with a finer
permission system. However, either way works just fine.

### Classic Manager ###

Classic Manager: https://manager.linode.com/profile/api

First you need to login to your Linode account to get your API Key.

Then add an API key with label *ACME* and copy the new key into the following
command.

```sh
export LINODE_API_KEY="..."
```

Due to the reload time of any changes in the DNS records, we have to use the
`dnssleep` option to wait at least 15 minutes for the changes to take effect.

Ok, let's issue a cert now:

```sh
acme.sh --issue --dns dns_linode --dnssleep 900 -d example.com -d www.example.com
```

The `LINODE_API_KEY` will be saved in `~/.acme.sh/account.conf` and will be
reused when needed.

### Cloud Manager ###

Cloud Manager: https://cloud.linode.com/profile/tokens

First you need to login to your Linode account to get your API Key.

   1. Click on "Add a Personal Access Token".
   2. Give the new key a "Label" (we recommend *ACME*)
   3. Give it Read/Write access to "Domains"
   4. "Submit" and copy the new key into the `LINODE_V4_API_KEY` command below.

```sh
export LINODE_V4_API_KEY="..."
```

Due to the reload time of any changes in the DNS records, we have to use the
`dnssleep` option to wait at least 15 minutes for the changes to take effect.

Ok, let's issue a cert now:

```sh
acme.sh --issue --dns dns_linode_v4 --dnssleep 900 -d example.com -d www.example.com
```

The `LINODE_V4_API_KEY` will be saved in `~/.acme.sh/account.conf` and will be
reused when needed.

## 15. Use FreeDNS

FreeDNS (https://freedns.afraid.org/) does not provide an API to update DNS records (other than IPv4 and IPv6
dynamic DNS addresses).  The acme.sh plugin therefore retrieves and updates domain TXT records by logging
into the FreeDNS website to read the HTML and posting updates as HTTP.  The plugin needs to know your
userid and password for the FreeDNS website.

```sh
export FREEDNS_User="..."
export FREEDNS_Password="..."
```

You need only provide this the first time you run the acme.sh client with FreeDNS validation and then again
whenever you change your password at the FreeDNS site.  The acme.sh FreeDNS plugin does not store your userid
or password but rather saves an authentication token returned by FreeDNS in `~/.acme.sh/account.conf` and
reuses that when needed.

Now you can issue a certificate.

```sh
acme.sh --issue --dns dns_freedns -d example.com -d www.example.com
```

Note that you cannot use acme.sh automatic DNS validation for FreeDNS public domains or for a subdomain that
you create under a FreeDNS public domain.  You must own the top level domain in order to automatically
validate with acme.sh at FreeDNS.

## 16. Use cyon.ch

You only need to set your cyon.ch login credentials.
If you also have 2 Factor Authentication (OTP) enabled, you need to set your secret token too and have `oathtool` installed.

```
export CY_Username="your_cyon_username"
export CY_Password="your_cyon_password"
export CY_OTP_Secret="your_otp_secret" # Only required if using 2FA
```

To issue a cert:
```
acme.sh --issue --dns dns_cyon -d example.com -d www.example.com
```

The `CY_Username`, `CY_Password` and `CY_OTP_Secret` will be saved in `~/.acme.sh/account.conf` and will be reused when needed.

## 17. Use Domain-Offensive/Resellerinterface/Domainrobot API

ATTENTION: You need to be a registered Reseller to be able to use the ResellerInterface. As a normal user you can not use this method.

You will need your login credentials (Partner ID+Password) to the Resellerinterface, and export them before you run `acme.sh`:
```
export DO_PID="KD-1234567"
export DO_PW="cdfkjl3n2"
```

Ok, let's issue a cert now:
```
acme.sh --issue --dns dns_do -d example.com -d www.example.com
```

## 18. Use Gandi LiveDNS API

You must enable the new Gandi LiveDNS API first and the create your api key, See: http://doc.livedns.gandi.net/

```
export GANDI_LIVEDNS_KEY="fdmlfsdklmfdkmqsdfk"
```

Ok, let's issue a cert now:
```
acme.sh --issue --dns dns_gandi_livedns -d example.com -d www.example.com
```

## 19. Use Knot (knsupdate) DNS API to automatically issue cert

First, generate a TSIG key for updating the zone.

```
keymgr tsig generate -t acme_key hmac-sha512 > /etc/knot/acme.key
```

Include this key in your knot configuration file.

```
include: /etc/knot/acme.key
```

Next, configure your zone to allow dynamic updates.

Dynamic updates for the zone are allowed via proper ACL rule with the `update` action. For in-depth instructions, please see [Knot DNS's documentation](https://www.knot-dns.cz/documentation/).

```
acl:
  - id: acme_acl
    address: 192.168.1.0/24
    key: acme_key
    action: update

zone:
  - domain: example.com
    file: example.com.zone
    acl: acme_acl
```

Finally, make the DNS server and TSIG Key available to `acme.sh`

```
export KNOT_SERVER="dns.example.com"
export KNOT_KEY=`grep \# /etc/knot/acme.key | cut -d' ' -f2`
```

Ok, let's issue a cert now:
```
acme.sh --issue --dns dns_knot -d example.com -d www.example.com
```

The `KNOT_SERVER` and `KNOT_KEY` settings will be saved in `~/.acme.sh/account.conf` and will be reused when needed.

## 20. Use DigitalOcean API (native)

You need to obtain a read and write capable API key from your DigitalOcean account. See: https://www.digitalocean.com/help/api/

```
export DO_API_KEY="75310dc4ca779ac39a19f6355db573b49ce92ae126553ebd61ac3a3ae34834cc"
```

Ok, let's issue a cert now:
```
acme.sh --issue --dns dns_dgon -d example.com -d www.example.com
```

## 21. Use ClouDNS.net API

You need to set the HTTP API user ID and password credentials. See: https://www.cloudns.net/wiki/article/42/. For security reasons, it's recommended to use a sub user ID that only has access to the necessary zones, as a regular API user has access to your entire account.

```
# Use this for a sub auth ID
export CLOUDNS_SUB_AUTH_ID=XXXXX
# Use this for a regular auth ID
#export CLOUDNS_AUTH_ID=XXXXX
export CLOUDNS_AUTH_PASSWORD="YYYYYYYYY"
```

Ok, let's issue a cert now:
```
acme.sh --issue --dns dns_cloudns -d example.com -d www.example.com
```
The `CLOUDNS_AUTH_ID` and `CLOUDNS_AUTH_PASSWORD` will be saved in `~/.acme.sh/account.conf` and will be reused when needed.

## 22. Use Infoblox API

First you need to create/obtain API credentials on your Infoblox appliance.

```
export Infoblox_Creds="username:password"
export Infoblox_Server="ip or fqdn of infoblox appliance"
```

Ok, let's issue a cert now:
```
acme.sh --issue --dns dns_infoblox -d example.com -d www.example.com
```

Note: This script will automatically create and delete the ephemeral txt record.
The `Infoblox_Creds` and `Infoblox_Server` will be saved in `~/.acme.sh/account.conf` and will be reused when needed.


## 23. Use VSCALE API

First you need to create/obtain API tokens on your [settings panel](https://vscale.io/panel/settings/tokens/).

```
export VSCALE_API_KEY="sdfsdfsdfljlbjkljlkjsdfoiwje"
```

Ok, let's issue a cert now:
```
acme.sh --issue --dns dns_vscale -d example.com -d www.example.com
```

##  24. Use Dynu API

First you need to create/obtain API credentials from your Dynu account. See: https://www.dynu.com/resources/api/documentation

```
export Dynu_ClientId="xxxxxxxx-xxxx-xxxx-xxxx-xxxxxxxxxxxx"
export Dynu_Secret="yyyyyyyyyyyyyyyyyyyyyyyyy"
```

Ok, let's issue a cert now:
```
acme.sh --issue --dns dns_dynu -d example.com -d www.example.com
```

The `Dynu_ClientId` and `Dynu_Secret` will be saved in `~/.acme.sh/account.conf` and will be reused when needed.

## 25. Use DNSimple API

First you need to login to your DNSimple account and generate a new oauth token.

https://dnsimple.com/a/{your account id}/account/access_tokens

Note that this is an _account_ token and not a user token. The account token is
needed to infer the `account_id` used in requests. A user token will not be able
to determine the correct account to use.

```
export DNSimple_OAUTH_TOKEN="sdfsdfsdfljlbjkljlkjsdfoiwje"
```

To issue the cert just specify the `dns_dnsimple` API.

```
acme.sh --issue --dns dns_dnsimple -d example.com
```

The `DNSimple_OAUTH_TOKEN` will be saved in `~/.acme.sh/account.conf` and will
be reused when needed.

If you have any issues with this integration please report them to
https://github.com/pho3nixf1re/acme.sh/issues.

## 26. Use NS1.com API

```
export NS1_Key="fdmlfsdklmfdkmqsdfk"
```

Ok, let's issue a cert now:
```
acme.sh --issue --dns dns_nsone -d example.com -d www.example.com
```

## 27. Use DuckDNS.org API

```
export DuckDNS_Token="aaaaaaaa-bbbb-cccc-dddd-eeeeeeeeeeee"
```

Please note that since DuckDNS uses StartSSL as their cert provider, thus
--insecure may need to be used when issuing certs:
```
acme.sh --insecure --issue --dns dns_duckdns -d mydomain.duckdns.org
```

For issues, please report to https://github.com/raidenii/acme.sh/issues.

## 28. Use Name.com API

Create your API token here: https://www.name.com/account/settings/api

Note: `Namecom_Username` should be your Name.com username and not the token name.  If you accidentally run the script with the token name as the username see `~/.acme.sh/account.conf` to fix the issue

```
export Namecom_Username="testuser"
export Namecom_Token="xxxxxxxxxxxxxxxxxxxxxxxxxxxxxxxxxxxxxxxxxxxxxxx"
```

And now you can issue certs with:

```
acme.sh --issue --dns dns_namecom -d example.com -d www.example.com
```

For issues, please report to https://github.com/raidenii/acme.sh/issues.

## 29. Use Dyn Managed DNS API to automatically issue cert

First, login to your Dyn Managed DNS account: https://portal.dynect.net/login/

It is recommended to add a new user specific for API access.

The minimum "Zones & Records Permissions" required are:
```
RecordAdd
RecordUpdate
RecordDelete
RecordGet
ZoneGet
ZoneAddNode
ZoneRemoveNode
ZonePublish
```

Pass the API user credentials to the environment:
```
export DYN_Customer="customer"
export DYN_Username="apiuser"
export DYN_Password="secret"
```

Ok, let's issue a cert now:
```
acme.sh --issue --dns dns_dyn -d example.com -d www.example.com
```

The `DYN_Customer`, `DYN_Username` and `DYN_Password` will be saved in `~/.acme.sh/account.conf` and will be reused when needed.

## 30. Use pdd.yandex.ru API

```
export PDD_Token="xxxxxxxxxxxxxxxxxxxxxxxxxxxxxxxxxxxxxxxxxxxxx"
```

Follow these instructions to get the token for your domain https://tech.yandex.com/domain/doc/concepts/access-docpage/
```
acme.sh --issue --dns dns_yandex -d mydomain.example.org
```

For issues, please report to https://github.com/non7top/acme.sh/issues.

## 31. Use Hurricane Electric

Hurricane Electric (https://dns.he.net/) doesn't have an API so just set your login credentials like so:

```
export HE_Username="yourusername"
export HE_Password="password"
```

Then you can issue your certificate:

```
acme.sh --issue --dns dns_he -d example.com -d www.example.com
```

The `HE_Username` and `HE_Password` settings will be saved in `~/.acme.sh/account.conf` and will be reused when needed.

Please report any issues to https://github.com/angel333/acme.sh or to <me@ondrejsimek.com>.

## 32. Use UnoEuro API to automatically issue cert

First you need to login to your UnoEuro account to get your API key.

```
export UNO_Key="sdfsdfsdfljlbjkljlkjsdfoiwje"
export UNO_User="UExxxxxx"
```

Ok, let's issue a cert now:
```
acme.sh --issue --dns dns_unoeuro -d example.com -d www.example.com
```

The `UNO_Key` and `UNO_User` will be saved in `~/.acme.sh/account.conf` and will be reused when needed.

## 33. Use INWX

[INWX](https://www.inwx.de/) offers an [xmlrpc api](https://www.inwx.de/de/help/apidoc)  with your standard login credentials, set them like so:

```
export INWX_User="yourusername"
export INWX_Password="password"
```

Then you can issue your certificates with:

```
acme.sh --issue --dns dns_inwx -d example.com -d www.example.com
```

The `INWX_User` and `INWX_Password` settings will be saved in `~/.acme.sh/account.conf` and will be reused when needed.

If your account is secured by mobile tan you have also defined the shared secret.

```
export INWX_Shared_Secret="shared secret"
```

You may need to re-enable the mobile tan to gain the shared secret.

## 34. User Servercow API v1

Create a new user from the servercow control center. Don't forget to activate **DNS API** for this user.

```
export SERVERCOW_API_Username=username
export SERVERCOW_API_Password=password
```

Now you cann issue a cert:

```
acme.sh --issue --dns dns_servercow -d example.com -d www.example.com
```
Both, `SERVERCOW_API_Username` and `SERVERCOW_API_Password` will be saved in `~/.acme.sh/account.conf` and will be reused when needed.

## 35. Use Namesilo.com API

You'll need to generate an API key at https://www.namesilo.com/account_api.php
Optionally you may restrict the access to an IP range there.

```
export Namesilo_Key="xxxxxxxxxxxxxxxxxxxxxxxx"
```

And now you can issue certs with:

```
acme.sh --issue --dns dns_namesilo --dnssleep 900 -d example.com -d www.example.com
```

## 36. Use autoDNS (InternetX)

[InternetX](https://www.internetx.com/) offers an [xml api](https://help.internetx.com/display/API/AutoDNS+XML-API)  with your standard login credentials, set them like so:

```
export AUTODNS_USER="yourusername"
export AUTODNS_PASSWORD="password"
export AUTODNS_CONTEXT="context"
```

Then you can issue your certificates with:

```
acme.sh --issue --dns dns_autodns -d example.com -d www.example.com
```

The `AUTODNS_USER`, `AUTODNS_PASSWORD` and `AUTODNS_CONTEXT` settings will be saved in `~/.acme.sh/account.conf` and will be reused when needed.

## 37. Use Azure DNS

You have to create a service principal first. See:[How to use Azure DNS](../../../wiki/How-to-use-Azure-DNS)

```
export AZUREDNS_SUBSCRIPTIONID="12345678-9abc-def0-1234-567890abcdef"
export AZUREDNS_TENANTID="11111111-2222-3333-4444-555555555555"
export AZUREDNS_APPID="3b5033b5-7a66-43a5-b3b9-a36b9e7c25ed"
export AZUREDNS_CLIENTSECRET="1b0224ef-34d4-5af9-110f-77f527d561bd"
```

Then you can issue your certificates with:

```
acme.sh --issue --dns dns_azure -d example.com -d www.example.com
```

`AZUREDNS_SUBSCRIPTIONID`, `AZUREDNS_TENANTID`,`AZUREDNS_APPID` and `AZUREDNS_CLIENTSECRET` settings will be saved in `~/.acme.sh/account.conf` and will be reused when needed.

## 38. Use selectel.com(selectel.ru) domain API to automatically issue cert

First you need to login to your account to get your API key from: https://my.selectel.ru/profile/apikeys.

```sh
export SL_Key="sdfsdfsdfljlbjkljlkjsdfoiwje"

```

Ok, let's issue a cert now:
```
acme.sh --issue --dns dns_selectel -d example.com -d www.example.com
```

The `SL_Key` will be saved in `~/.acme.sh/account.conf` and will be reused when needed.

## 39. Use zonomi.com domain API to automatically issue cert

First you need to login to your account to find your API key from: http://zonomi.com/app/dns/dyndns.jsp

Your will find your api key in the example urls:

```sh
https://zonomi.com/app/dns/dyndns.jsp?host=example.com&api_key=1063364558943540954358668888888888
```

```sh
export ZM_Key="1063364558943540954358668888888888"

```

Ok, let's issue a cert now:
```
acme.sh --issue --dns dns_zonomi -d example.com -d www.example.com
```

The `ZM_Key` will be saved in `~/.acme.sh/account.conf` and will be reused when needed.

## 40. Use DreamHost DNS API

DNS API keys may be created at https://panel.dreamhost.com/?tree=home.api.
Ensure the created key has add and remove privelages.

```
export DH_API_KEY="<api key>"
acme.sh --issue --dns dns_dreamhost -d example.com -d www.example.com
```

The 'DH_API_KEY' will be saved in `~/.acme.sh/account.conf` and will
be reused when needed.

## 41. Use DirectAdmin API
The DirectAdmin interface has it's own Let's encrypt functionality, but this
script can be used to generate certificates for names which are not hosted on
DirectAdmin

User must provide login data and URL to the DirectAdmin incl. port.
You can create an user which only has access to

- CMD_API_DNS_CONTROL
- CMD_API_SHOW_DOMAINS

By using the Login Keys function.
See also https://www.directadmin.com/api.php and https://www.directadmin.com/features.php?id=1298

```
export DA_Api="https://remoteUser:remotePassword@da.domain.tld:8443"
export DA_Api_Insecure=1
```
Set `DA_Api_Insecure` to 1 for insecure and 0 for secure -> difference is whether ssl cert is checked for validity (0) or whether it is just accepted (1)

Ok, let's issue a cert now:
```
acme.sh --issue --dns dns_da -d example.com -d www.example.com
```

The `DA_Api` and `DA_Api_Insecure` will be saved in `~/.acme.sh/account.conf` and will be reused when needed.

## 42. Use KingHost DNS API

API access must be enabled at https://painel.kinghost.com.br/painel.api.php

```
export KINGHOST_Username="yourusername"
export KINGHOST_Password="yourpassword"
acme.sh --issue --dns dns_kinghost -d example.com -d *.example.com
```

The `KINGHOST_username` and `KINGHOST_Password` will be saved in `~/.acme.sh/account.conf` and will be reused when needed.

## 43. Use Zilore DNS API

First, get your API key at https://my.zilore.com/account/api

```
export Zilore_Key="5dcad3a2-36cb-50e8-cb92-000002f9"
```

Ok, let's issue a cert now:
```
acme.sh --issue --dns dns_zilore -d example.com -d *.example.com
```

The `Zilore_Key` will be saved in `~/.acme.sh/account.conf` and will be reused when needed.

## 44. Use Loopia.se API
User must provide login credentials to the Loopia API.
The user needs the following permissions:

- addSubdomain
- updateZoneRecord
- getDomains
- removeSubdomain

Set the login credentials:
```
export LOOPIA_User="user@loopiaapi"
export LOOPIA_Password="password"
```

And to issue a cert:
```
acme.sh --issue --dns dns_loopia -d example.com -d *.example.com
```

The username and password will be saved in `~/.acme.sh/account.conf` and will be reused when needed.
## 45. Use ACME DNS API

ACME DNS is a limited DNS server with RESTful HTTP API to handle ACME DNS challenges easily and securely. 
https://github.com/joohoi/acme-dns

```
export ACMEDNS_UPDATE_URL="https://auth.acme-dns.io/update"
export ACMEDNS_USERNAME="<username>"
export ACMEDNS_PASSWORD="<password>"
export ACMEDNS_SUBDOMAIN="<subdomain>"

acme.sh --issue --dns dns_acmedns -d example.com -d www.example.com
```

The credentials will be saved in `~/.acme.sh/account.conf` and will
be reused when needed.
## 46. Use TELE3 API

First you need to login to your TELE3 account to set your API-KEY.
https://www.tele3.cz/system-acme-api.html

```
export TELE3_Key="MS2I4uPPaI..."
export TELE3_Secret="kjhOIHGJKHg"

acme.sh --issue --dns dns_tele3 -d example.com -d *.example.com
```

The TELE3_Key and TELE3_Secret will be saved in ~/.acme.sh/account.conf and will be reused when needed.

## 47. Use Euserv.eu API

First you need to login to your euserv.eu account and activate your API Administration (API Verwaltung).
[https://support.euserv.com](https://support.euserv.com)

Once you've activate, login to your API Admin Interface and create an API account.
Please specify the scope (active groups: domain) and assign the allowed IPs.

```
export EUSERV_Username="99999.user123"
export EUSERV_Password="Asbe54gHde"
```

Ok, let's issue a cert now: (Be aware to use the `--insecure` flag, cause euserv.eu is still using self-signed certificates!)
```
acme.sh --issue --dns dns_euserv -d example.com -d *.example.com --insecure
```

The `EUSERV_Username` and `EUSERV_Password` will be saved in `~/.acme.sh/account.conf` and will be reused when needed.

Please report any issues to https://github.com/initit/acme.sh or to <github@initit.de>

## 48. Use DNSPod.com domain API to automatically issue cert

First you need to get your API Key and ID by this [get-the-user-token](https://www.dnspod.com/docs/info.html#get-the-user-token).

```
export DPI_Id="1234"
export DPI_Key="sADDsdasdgdsf"
```

Ok, let's issue a cert now:
```
acme.sh --issue --dns dns_dpi -d example.com -d www.example.com
```

The `DPI_Id` and `DPI_Key` will be saved in `~/.acme.sh/account.conf` and will be reused when needed.

## 49. Use Google Cloud DNS API to automatically issue cert

First you need to authenticate to gcloud.

```
gcloud init
```

**The `dns_gcloud` script uses the active gcloud configuration and credentials.**
There is no logic inside `dns_gcloud` to override the project and other settings.
If needed, create additional [gcloud configurations](https://cloud.google.com/sdk/gcloud/reference/topic/configurations).
You can change the configuration being used without *activating* it; simply set the `CLOUDSDK_ACTIVE_CONFIG_NAME` environment variable.

To issue a certificate you can:
```
export CLOUDSDK_ACTIVE_CONFIG_NAME=default  # see the note above
acme.sh --issue --dns dns_gcloud -d example.com -d '*.example.com'
```

`dns_gcloud` also supports [DNS alias mode](https://github.com/Neilpang/acme.sh/wiki/DNS-alias-mode).

## 50. Use ConoHa API

First you need to login to your ConoHa account to get your API credentials.

```
export CONOHA_Username="xxxxxx"
export CONOHA_Password="xxxxxx"
export CONOHA_TenantId="xxxxxx"
export CONOHA_IdentityServiceApi="https://identity.xxxx.conoha.io/v2.0"
```

To issue a cert:
```
acme.sh --issue --dns dns_conoha -d example.com -d www.example.com
```

The `CONOHA_Username`, `CONOHA_Password`, `CONOHA_TenantId` and `CONOHA_IdentityServiceApi` will be saved in `~/.acme.sh/account.conf` and will be reused when needed.

## 51. Use netcup DNS API to automatically issue cert

First you need to login in your CCP account to get your API Key and API Password.
```
export NC_Apikey="<Apikey>"
export NC_Apipw="<Apipassword>"
export NC_CID="<Customernumber>"
```

Now, let's issue a cert:
```
acme.sh --issue --dns dns_netcup -d example.com -d www.example.com
```

The `NC_Apikey`,`NC_Apipw` and `NC_CID` will be saved in `~/.acme.sh/account.conf` and will be reused when needed.

## 52. Use GratisDNS.dk

GratisDNS.dk (https://gratisdns.dk/) does not provide an API to update DNS records (other than IPv4 and IPv6
dynamic DNS addresses).  The acme.sh plugin therefore retrieves and updates domain TXT records by logging
into the GratisDNS website to read the HTML and posting updates as HTTP.  The plugin needs to know your
userid and password for the GratisDNS website.

```sh
export GDNSDK_Username="..."
export GDNSDK_Password="..."
```
The username and password will be saved in `~/.acme.sh/account.conf` and will be reused when needed.


Now you can issue a certificate.

Note: It usually takes a few minutes (usually 3-4 minutes) before the changes propagates to gratisdns.dk nameservers (ns3.gratisdns.dk often are slow),
and in rare cases I have seen over 5 minutes before google DNS catches it. Therefor a DNS sleep of at least 300 seconds are recommended-

```sh
acme.sh --issue --dns dns_gdnsdk --dnssleep 300 -d example.com -d *.example.com
```

## 53. Use Namecheap

You will need your namecheap username, API KEY (https://www.namecheap.com/support/api/intro.aspx) and your external IP address (or an URL to get it), this IP will need to be whitelisted at Namecheap.
Due to Namecheap's API limitation all the records of your domain will be read and re applied, make sure to have a backup of your records you could apply if any issue would arise.

```sh
export NAMECHEAP_USERNAME="..."
export NAMECHEAP_API_KEY="..."
export NAMECHEAP_SOURCEIP="..."
```

NAMECHEAP_SOURCEIP can either be an IP address or an URL to provide it (e.g. https://ifconfig.co/ip).

The username and password will be saved in `~/.acme.sh/account.conf` and will be reused when needed.

Now you can issue a certificate.

```sh
acme.sh --issue --dns dns_namecheap -d example.com -d *.example.com
```

<<<<<<< HEAD
## 54. Use Internet.bs

First you need to create/obtain API credentials on your Internet.bs (https://internetbs.net) account. Go to the "Get my API Key" section in the "My Domains" section.

```
export INTERNETBS_API_KEY="..."
export INTERNETBS_API_PASSWORD="..."
```

Ok, let's issue a cert now:
```
acme.sh --issue --dns dns_internetbs -d example.com -d www.example.com
```

The `INTERNETBS_API_KEY` and `INTERNETBS_API_PASSWORD` will be saved in `~/.acme.sh/account.conf` and will be reused when needed.
=======
## 54. Use MyDNS.JP API

First, register to MyDNS.JP and get MasterID and Password.

```
export MYDNSJP_MasterID=MasterID
export MYDNSJP_Password=Password
```

To issue a certificate:

```
acme.sh --issue --dns dns_mydnsjp -d example.com -d www.example.com
```
The `MYDNSJP_MasterID` and `MYDNSJP_Password` will be saved in `~/.acme.sh/account.conf` and will be reused when needed.

## 55. Use hosting.de API

Create an API key in your hosting.de account here: https://secure.hosting.de

The key needs the following rights:
- DNS_ZONES_EDIT
- DNS_ZONES_LIST

Set your API Key and endpoint:

```
export HOSTINGDE_APIKEY='xxx'
export HOSTINGDE_ENDPOINT='https://secure.hosting.de'
```

The plugin can also be used for the http.net API. http.net customers have to set endpoint to https://partner.http.net.

Ok, let's issue a cert now:
```
acme.sh --issue --dns dns_hostingde -d example.com -d *.example.com
```

The hosting.de API key and endpoint will be saved in `~/.acme.sh/account.conf` and will be reused when needed.

## 56. Use Neodigit.net API

```
export NEODIGIT_API_TOKEN="eXJxTkdUVUZmcHQ3QWJackQ4ZGlMejRDSklRYmo5VG5zcFFKK2thYnE0WnVnNnMy"
```

Ok, let's issue a cert now:
```
acme.sh --issue --dns dns_neodigit -d example.com -d www.example.com
```

Neodigit API Token will be saved in `~/.acme.sh/account.conf` and will be used when needed.

## 57. Use Exoscale API

Create an API key and secret key in the Exoscale account section

Set your API and secret key:

```
export EXOSCALE_API_KEY='xxx'
export EXOSCALE_SECRET_KEY='xxx'
```

Now, let's issue a cert:
```
acme.sh --issue --dns dns_netcup -d example.com -d www.example.com
```

The `EXOSCALE_API_KEY` and `EXOSCALE_SECRET_KEY` will be saved in `~/.acme.sh/account.conf` and will be reused when needed.
>>>>>>> ebb1a8af

# Use custom API

If your API is not supported yet, you can write your own DNS API.

Let's assume you want to name it 'myapi':

1. Create a bash script named `~/.acme.sh/dns_myapi.sh`,
2. In the script you must have a function named `dns_myapi_add()` which will be called by acme.sh to add the DNS records.
3. Then you can use your API to issue cert like this:

```
acme.sh --issue --dns dns_myapi -d example.com -d www.example.com
```

For more details, please check our sample script: [dns_myapi.sh](dns_myapi.sh)

See:  https://github.com/Neilpang/acme.sh/wiki/DNS-API-Dev-Guide

# Use lexicon DNS API

https://github.com/Neilpang/acme.sh/wiki/How-to-use-lexicon-dns-api<|MERGE_RESOLUTION|>--- conflicted
+++ resolved
@@ -1056,23 +1056,6 @@
 acme.sh --issue --dns dns_namecheap -d example.com -d *.example.com
 ```
 
-<<<<<<< HEAD
-## 54. Use Internet.bs
-
-First you need to create/obtain API credentials on your Internet.bs (https://internetbs.net) account. Go to the "Get my API Key" section in the "My Domains" section.
-
-```
-export INTERNETBS_API_KEY="..."
-export INTERNETBS_API_PASSWORD="..."
-```
-
-Ok, let's issue a cert now:
-```
-acme.sh --issue --dns dns_internetbs -d example.com -d www.example.com
-```
-
-The `INTERNETBS_API_KEY` and `INTERNETBS_API_PASSWORD` will be saved in `~/.acme.sh/account.conf` and will be reused when needed.
-=======
 ## 54. Use MyDNS.JP API
 
 First, register to MyDNS.JP and get MasterID and Password.
@@ -1143,7 +1126,22 @@
 ```
 
 The `EXOSCALE_API_KEY` and `EXOSCALE_SECRET_KEY` will be saved in `~/.acme.sh/account.conf` and will be reused when needed.
->>>>>>> ebb1a8af
+
+## 58. Use Internet.bs
+
+First you need to create/obtain API credentials on your Internet.bs (https://internetbs.net) account. Go to the "Get my API Key" section in the "My Domains" section.
+
+```
+export INTERNETBS_API_KEY="..."
+export INTERNETBS_API_PASSWORD="..."
+```
+
+Ok, let's issue a cert now:
+```
+acme.sh --issue --dns dns_internetbs -d example.com -d www.example.com
+```
+
+The `INTERNETBS_API_KEY` and `INTERNETBS_API_PASSWORD` will be saved in `~/.acme.sh/account.conf` and will be reused when needed.
 
 # Use custom API
 
