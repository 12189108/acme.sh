--- conflicted
+++ resolved
@@ -1127,68 +1127,67 @@
 
 The `EXOSCALE_API_KEY` and `EXOSCALE_SECRET_KEY` will be saved in `~/.acme.sh/account.conf` and will be reused when needed.
 
-<<<<<<< HEAD
-## 58. Use Internet.bs
-
-First you need to create/obtain API credentials on your Internet.bs (https://internetbs.net) account. Go to the "Get my API Key" section in the "My Domains" section.
-
+## 58. Using PointHQ API to issue certs
+
+Log into [PointHQ account management](https://app.pointhq.com/profile) and copy the API key from the page there.
+
+```export PointHQ_Key="apikeystringgoeshere"
+exportPointHQ_Email="accountemail@yourdomain.com"
+```
+
+You can then issue certs by using:
+```acme.sh --issue --dns dns_pointhq -d example.com -d www.example.com
+```
+
+## 59. Use Active24 API
+
+Create an API token in the Active24 account section, documentation on https://faq.active24.com/cz/790131-REST-API-rozhran%C3%AD.
+
+Set your API token:
+
+```
+export ACTIVE24_Token='xxx'
+```
+
+Now, let's issue a cert, set `dnssleep` for propagation new DNS record:
+```
+acme.sh --issue --dns dns_active24 -d example.com -d www.example.com --dnssleep 1000
+```
+
+The `ACTIVE24_Token` will be saved in `~/.acme.sh/account.conf` and will be reused when needed.
+
+## 60. Use do.de API
+
+Create an API token in your do.de account.
+
+Set your API token:
+```
+export DO_LETOKEN='FmD408PdqT1E269gUK57'
+```
+
+To issue a certificate run:
+```
+acme.sh --issue --dns dns_doapi -d example.com -d *.example.com
+```
+
+The API token will be saved in `~/.acme.sh/account.conf` and will be reused when needed.
+
+## 61. Use internetbs.net API
+
+Create an API token in your internetbs.net account.
+
+Set your API token:
 ```
 export INTERNETBS_API_KEY="..."
 export INTERNETBS_API_PASSWORD="..."
 ```
 
-Ok, let's issue a cert now:
+To issue a certificate run:
 ```
 acme.sh --issue --dns dns_internetbs -d example.com -d www.example.com
 ```
 
 The `INTERNETBS_API_KEY` and `INTERNETBS_API_PASSWORD` will be saved in `~/.acme.sh/account.conf` and will be reused when needed.
-=======
-## 58. Using PointHQ API to issue certs
-
-Log into [PointHQ account management](https://app.pointhq.com/profile) and copy the API key from the page there.
-
-```export PointHQ_Key="apikeystringgoeshere"
-exportPointHQ_Email="accountemail@yourdomain.com"
-```
-
-You can then issue certs by using:
-```acme.sh --issue --dns dns_pointhq -d example.com -d www.example.com
-```
-
-## 59. Use Active24 API
-
-Create an API token in the Active24 account section, documentation on https://faq.active24.com/cz/790131-REST-API-rozhran%C3%AD.
-
-Set your API token:
-
-```
-export ACTIVE24_Token='xxx'
-```
-
-Now, let's issue a cert, set `dnssleep` for propagation new DNS record:
-```
-acme.sh --issue --dns dns_active24 -d example.com -d www.example.com --dnssleep 1000
-```
-
-The `ACTIVE24_Token` will be saved in `~/.acme.sh/account.conf` and will be reused when needed.
-
-## 60. Use do.de API
-
-Create an API token in your do.de account.
-
-Set your API token:
-```
-export DO_LETOKEN='FmD408PdqT1E269gUK57'
-```
-
-To issue a certificate run:
-```
-acme.sh --issue --dns dns_doapi -d example.com -d *.example.com
-```
-
-The API token will be saved in `~/.acme.sh/account.conf` and will be reused when needed.
->>>>>>> 227547f8
 
 # Use custom API
 
