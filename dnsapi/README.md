--- conflicted
+++ resolved
@@ -993,8 +993,28 @@
 acme.sh --issue --dns dns_gdnsdk --dnssleep 300 -d example.com -d *.example.com
 ```
 
-<<<<<<< HEAD
-## 53. Use hosting.de API
+## 53. Use Namecheap
+
+You will need your namecheap username, API KEY (https://www.namecheap.com/support/api/intro.aspx) and your external IP address (or an URL to get it), this IP will need to be whitelisted at Namecheap.
+Due to Namecheap's API limitation all the records of your domain will be read and re applied, make sure to have a backup of your records you could apply if any issue would arise.
+
+```sh
+export NAMECHEAP_USERNAME="..."
+export NAMECHEAP_API_KEY="..."
+export NAMECHEAP_SOURCEIP="..."
+```
+
+NAMECHEAP_SOURCEIP can either be an IP address or an URL to provide it (e.g. https://ifconfig.co/ip).
+
+The username and password will be saved in `~/.acme.sh/account.conf` and will be reused when needed.
+
+Now you can issue a certificate.
+
+```sh
+acme.sh --issue --dns dns_namecheap -d example.com -d *.example.com
+```
+
+## 54. Use hosting.de API
 
 Create an API key in your hosting.de account here: https://secure.hosting.de
 
@@ -1017,28 +1037,6 @@
 ```
 
 The hosting.de API key and endpoint will be saved in `~/.acme.sh/account.conf` and will be reused when needed.
-=======
-## 53. Use Namecheap
-
-You will need your namecheap username, API KEY (https://www.namecheap.com/support/api/intro.aspx) and your external IP address (or an URL to get it), this IP will need to be whitelisted at Namecheap.
-Due to Namecheap's API limitation all the records of your domain will be read and re applied, make sure to have a backup of your records you could apply if any issue would arise.
-
-```sh
-export NAMECHEAP_USERNAME="..."
-export NAMECHEAP_API_KEY="..."
-export NAMECHEAP_SOURCEIP="..."
-```
-
-NAMECHEAP_SOURCEIP can either be an IP address or an URL to provide it (e.g. https://ifconfig.co/ip).
-
-The username and password will be saved in `~/.acme.sh/account.conf` and will be reused when needed.
-
-Now you can issue a certificate.
-
-```sh
-acme.sh --issue --dns dns_namecheap -d example.com -d *.example.com
-```
->>>>>>> 5aef9266
 
 # Use custom API
 
