# How to use DNS API

If your dns provider doesn't provide api access, you can use our dns alias mode: 

https://github.com/Neilpang/acme.sh/wiki/DNS-alias-mode

## 1. Use CloudFlare domain API to automatically issue cert

First you need to login to your CloudFlare account to get your [API key](https://dash.cloudflare.com/profile). 

```
export CF_Key="sdfsdfsdfljlbjkljlkjsdfoiwje"
export CF_Email="xxxx@sss.com"
```

Ok, let's issue a cert now:
```
acme.sh --issue --dns dns_cf -d example.com -d www.example.com
```

The `CF_Key` and `CF_Email` will be saved in `~/.acme.sh/account.conf` and will be reused when needed.


## 2. Use DNSPod.cn domain API to automatically issue cert

First you need to login to your DNSPod account to get your API Key and ID.

```
export DP_Id="1234"
export DP_Key="sADDsdasdgdsf"
```

Ok, let's issue a cert now:
```
acme.sh --issue --dns dns_dp -d example.com -d www.example.com
```

The `DP_Id` and `DP_Key` will be saved in `~/.acme.sh/account.conf` and will be reused when needed.


## 3. Use CloudXNS.com domain API to automatically issue cert

First you need to login to your CloudXNS account to get your API Key and Secret.

```
export CX_Key="1234"
export CX_Secret="sADDsdasdgdsf"
```

Ok, let's issue a cert now:
```
acme.sh --issue --dns dns_cx -d example.com -d www.example.com
```

The `CX_Key` and `CX_Secret` will be saved in `~/.acme.sh/account.conf` and will be reused when needed.


## 4. Use GoDaddy.com domain API to automatically issue cert

First you need to login to your GoDaddy account to get your API Key and Secret.

https://developer.godaddy.com/keys/

Please create a Production key, instead of a Test key.

```
export GD_Key="sdfsdfsdfljlbjkljlkjsdfoiwje"
export GD_Secret="asdfsdafdsfdsfdsfdsfdsafd"
```

Ok, let's issue a cert now:
```
acme.sh --issue --dns dns_gd -d example.com -d www.example.com
```

The `GD_Key` and `GD_Secret` will be saved in `~/.acme.sh/account.conf` and will be reused when needed.


## 5. Use PowerDNS embedded API to automatically issue cert

First you need to login to your PowerDNS account to enable the API and set your API-Token in the configuration.

https://doc.powerdns.com/md/httpapi/README/

```
export PDNS_Url="http://ns.example.com:8081"
export PDNS_ServerId="localhost"
export PDNS_Token="0123456789ABCDEF"
export PDNS_Ttl=60
```

Ok, let's issue a cert now:
```
acme.sh --issue --dns dns_pdns -d example.com -d www.example.com
```

The `PDNS_Url`, `PDNS_ServerId`, `PDNS_Token` and `PDNS_Ttl` will be saved in `~/.acme.sh/account.conf` and will be reused when needed.


## 6. Use OVH/kimsufi/soyoustart/runabove API to automatically issue cert

https://github.com/Neilpang/acme.sh/wiki/How-to-use-OVH-domain-api


## 7. Use nsupdate to automatically issue cert

First, generate a key for updating the zone
```
b=$(dnssec-keygen -a hmac-sha512 -b 512 -n USER -K /tmp foo)
cat > /etc/named/keys/update.key <<EOF
key "update" {
    algorithm hmac-sha512;
    secret "$(awk '/^Key/{print $2}' /tmp/$b.private)";
};
EOF
rm -f /tmp/$b.{private,key}
```

Include this key in your named configuration
```
include "/etc/named/keys/update.key";
```

Next, configure your zone to allow dynamic updates.

Depending on your named version, use either
```
zone "example.com" {
    type master;
    allow-update { key "update"; };
};
```
or
```
zone "example.com" {
    type master;
    update-policy {
        grant update subdomain example.com.;
    };
}
```

Finally, make the DNS server and update Key available to `acme.sh`

```
export NSUPDATE_SERVER="dns.example.com"
export NSUPDATE_KEY="/path/to/your/nsupdate.key"
```
and optionally (depending on DNS server)
```
export NSUPDATE_ZONE="example.com"
```

Ok, let's issue a cert now:
```
acme.sh --issue --dns dns_nsupdate -d example.com -d www.example.com
```

The `NSUPDATE_SERVER`, `NSUPDATE_KEY`, and `NSUPDATE_ZONE` settings will be saved in `~/.acme.sh/account.conf` and will be reused when needed.


## 8. Use LuaDNS domain API

Get your API token at https://api.luadns.com/settings

```
export LUA_Key="sdfsdfsdfljlbjkljlkjsdfoiwje"
export LUA_Email="xxxx@sss.com"
```

To issue a cert:
```
acme.sh --issue --dns dns_lua -d example.com -d www.example.com
```

The `LUA_Key` and `LUA_Email` will be saved in `~/.acme.sh/account.conf` and will be reused when needed.


## 9. Use DNSMadeEasy domain API

Get your API credentials at https://cp.dnsmadeeasy.com/account/info

```
export ME_Key="sdfsdfsdfljlbjkljlkjsdfoiwje"
export ME_Secret="qdfqsdfkjdskfj"
```

To issue a cert:
```
acme.sh --issue --dns dns_me -d example.com -d www.example.com
```

The `ME_Key` and `ME_Secret` will be saved in `~/.acme.sh/account.conf` and will be reused when needed.


## 10. Use Amazon Route53 domain API

https://github.com/Neilpang/acme.sh/wiki/How-to-use-Amazon-Route53-API

```
export  AWS_ACCESS_KEY_ID=XXXXXXXXXX
export  AWS_SECRET_ACCESS_KEY=XXXXXXXXXXXXXXX
```

To issue a cert:
```
acme.sh --issue --dns dns_aws -d example.com -d www.example.com
```

The `AWS_ACCESS_KEY_ID` and `AWS_SECRET_ACCESS_KEY` will be saved in `~/.acme.sh/account.conf` and will be reused when needed.

## 11. Use Aliyun domain API to automatically issue cert

First you need to login to your Aliyun account to get your API key.
[https://ak-console.aliyun.com/#/accesskey](https://ak-console.aliyun.com/#/accesskey)

```
export Ali_Key="sdfsdfsdfljlbjkljlkjsdfoiwje"
export Ali_Secret="jlsdflanljkljlfdsaklkjflsa"
```

Ok, let's issue a cert now:
```
acme.sh --issue --dns dns_ali -d example.com -d www.example.com
```

The `Ali_Key` and `Ali_Secret` will be saved in `~/.acme.sh/account.conf` and will be reused when needed.

## 12. Use ISPConfig 3.1 API

This only works for ISPConfig 3.1 (and newer).

Create a Remote User in the ISPConfig Control Panel. The Remote User must have access to at least `DNS zone functions` and `DNS txt functions`.

```
export ISPC_User="xxx"
export ISPC_Password="xxx"
export ISPC_Api="https://ispc.domain.tld:8080/remote/json.php"
export ISPC_Api_Insecure=1
```
If you have installed ISPConfig on a different port, then alter the 8080 accordingly.
Leaver ISPC_Api_Insecure set to 1 if you have not a valid ssl cert for your installation. Change it to 0 if you have a valid ssl cert.

To issue a cert:
```
acme.sh --issue --dns dns_ispconfig -d example.com -d www.example.com
```

The `ISPC_User`, `ISPC_Password`, `ISPC_Api`and `ISPC_Api_Insecure` will be saved in `~/.acme.sh/account.conf` and will be reused when needed.

## 13. Use Alwaysdata domain API

First you need to login to your Alwaysdata account to get your API Key.

```sh
export AD_API_KEY="myalwaysdataapikey"
```

Ok, let's issue a cert now:

```sh
acme.sh --issue --dns dns_ad -d example.com -d www.example.com
```

The `AD_API_KEY` will be saved in `~/.acme.sh/account.conf` and will be reused
when needed.

## 14. Use Linode domain API

The tokens created in the classic manager and cloud manager are incompatible
with one another. While the classic manager makes an all or nothing API, the
newer cloud manager interface promises to produce API keys with a finer
permission system. However, either way works just fine.

### Classic Manager ###

Classic Manager: https://manager.linode.com/profile/api

First you need to login to your Linode account to get your API Key.

Then add an API key with label *ACME* and copy the new key into the following
command.

```sh
export LINODE_API_KEY="..."
```

Due to the reload time of any changes in the DNS records, we have to use the
`dnssleep` option to wait at least 15 minutes for the changes to take effect.

Ok, let's issue a cert now:

```sh
acme.sh --issue --dns dns_linode --dnssleep 900 -d example.com -d www.example.com
```

The `LINODE_API_KEY` will be saved in `~/.acme.sh/account.conf` and will be
reused when needed.

### Cloud Manager ###

Cloud Manager: https://cloud.linode.com/profile/tokens

First you need to login to your Linode account to get your API Key.

   1. Click on "Add a Personal Access Token".
   2. Give the new key a "Label" (we recommend *ACME*)
   3. Give it Read/Write access to "Domains"
   4. "Submit" and copy the new key into the `LINODE_V4_API_KEY` command below.

```sh
export LINODE_V4_API_KEY="..."
```

Due to the reload time of any changes in the DNS records, we have to use the
`dnssleep` option to wait at least 15 minutes for the changes to take effect.

Ok, let's issue a cert now:

```sh
acme.sh --issue --dns dns_linode_v4 --dnssleep 900 -d example.com -d www.example.com
```

The `LINODE_V4_API_KEY` will be saved in `~/.acme.sh/account.conf` and will be
reused when needed.

## 15. Use FreeDNS

FreeDNS (https://freedns.afraid.org/) does not provide an API to update DNS records (other than IPv4 and IPv6
dynamic DNS addresses).  The acme.sh plugin therefore retrieves and updates domain TXT records by logging
into the FreeDNS website to read the HTML and posting updates as HTTP.  The plugin needs to know your
userid and password for the FreeDNS website.

```sh
export FREEDNS_User="..."
export FREEDNS_Password="..."
```

You need only provide this the first time you run the acme.sh client with FreeDNS validation and then again
whenever you change your password at the FreeDNS site.  The acme.sh FreeDNS plugin does not store your userid
or password but rather saves an authentication token returned by FreeDNS in `~/.acme.sh/account.conf` and
reuses that when needed.

Now you can issue a certificate.

```sh
acme.sh --issue --dns dns_freedns -d example.com -d www.example.com
```

Note that you cannot use acme.sh automatic DNS validation for FreeDNS public domains or for a subdomain that
you create under a FreeDNS public domain.  You must own the top level domain in order to automatically
validate with acme.sh at FreeDNS.

## 16. Use cyon.ch

You only need to set your cyon.ch login credentials.
If you also have 2 Factor Authentication (OTP) enabled, you need to set your secret token too and have `oathtool` installed.

```
export CY_Username="your_cyon_username"
export CY_Password="your_cyon_password"
export CY_OTP_Secret="your_otp_secret" # Only required if using 2FA
```

To issue a cert:
```
acme.sh --issue --dns dns_cyon -d example.com -d www.example.com
```

The `CY_Username`, `CY_Password` and `CY_OTP_Secret` will be saved in `~/.acme.sh/account.conf` and will be reused when needed.

## 17. Use Domain-Offensive/Resellerinterface/Domainrobot API

ATTENTION: You need to be a registered Reseller to be able to use the ResellerInterface. As a normal user you can not use this method.

You will need your login credentials (Partner ID+Password) to the Resellerinterface, and export them before you run `acme.sh`:
```
export DO_PID="KD-1234567"
export DO_PW="cdfkjl3n2"
```

Ok, let's issue a cert now:
```
acme.sh --issue --dns dns_do -d example.com -d www.example.com
```

## 18. Use Gandi LiveDNS API

You must enable the new Gandi LiveDNS API first and the create your api key, See: http://doc.livedns.gandi.net/

```
export GANDI_LIVEDNS_KEY="fdmlfsdklmfdkmqsdfk"
```

Ok, let's issue a cert now:
```
acme.sh --issue --dns dns_gandi_livedns -d example.com -d www.example.com
```

## 19. Use Knot (knsupdate) DNS API to automatically issue cert

First, generate a TSIG key for updating the zone.

```
keymgr tsig generate -t acme_key hmac-sha512 > /etc/knot/acme.key
```

Include this key in your knot configuration file.

```
include: /etc/knot/acme.key
```

Next, configure your zone to allow dynamic updates.

Dynamic updates for the zone are allowed via proper ACL rule with the `update` action. For in-depth instructions, please see [Knot DNS's documentation](https://www.knot-dns.cz/documentation/).

```
acl:
  - id: acme_acl
    address: 192.168.1.0/24
    key: acme_key
    action: update

zone:
  - domain: example.com
    file: example.com.zone
    acl: acme_acl
```

Finally, make the DNS server and TSIG Key available to `acme.sh`

```
export KNOT_SERVER="dns.example.com"
export KNOT_KEY=`grep \# /etc/knot/acme.key | cut -d' ' -f2`
```

Ok, let's issue a cert now:
```
acme.sh --issue --dns dns_knot -d example.com -d www.example.com
```

The `KNOT_SERVER` and `KNOT_KEY` settings will be saved in `~/.acme.sh/account.conf` and will be reused when needed.

## 20. Use DigitalOcean API (native)

You need to obtain a read and write capable API key from your DigitalOcean account. See: https://www.digitalocean.com/help/api/

```
export DO_API_KEY="75310dc4ca779ac39a19f6355db573b49ce92ae126553ebd61ac3a3ae34834cc"
```

Ok, let's issue a cert now:
```
acme.sh --issue --dns dns_dgon -d example.com -d www.example.com
```

## 21. Use ClouDNS.net API

You need to set the HTTP API user ID and password credentials. See: https://www.cloudns.net/wiki/article/42/. For security reasons, it's recommended to use a sub user ID that only has access to the necessary zones, as a regular API user has access to your entire account.

```
# Use this for a sub auth ID
export CLOUDNS_SUB_AUTH_ID=XXXXX
# Use this for a regular auth ID
#export CLOUDNS_AUTH_ID=XXXXX
export CLOUDNS_AUTH_PASSWORD="YYYYYYYYY"
```

Ok, let's issue a cert now:
```
acme.sh --issue --dns dns_cloudns -d example.com -d www.example.com
```
The `CLOUDNS_AUTH_ID` and `CLOUDNS_AUTH_PASSWORD` will be saved in `~/.acme.sh/account.conf` and will be reused when needed.

## 22. Use Infoblox API

First you need to create/obtain API credentials on your Infoblox appliance.

```
export Infoblox_Creds="username:password"
export Infoblox_Server="ip or fqdn of infoblox appliance"
```

Ok, let's issue a cert now:
```
acme.sh --issue --dns dns_infoblox -d example.com -d www.example.com
```

Note: This script will automatically create and delete the ephemeral txt record.
The `Infoblox_Creds` and `Infoblox_Server` will be saved in `~/.acme.sh/account.conf` and will be reused when needed.


## 23. Use VSCALE API

First you need to create/obtain API tokens on your [settings panel](https://vscale.io/panel/settings/tokens/).

```
export VSCALE_API_KEY="sdfsdfsdfljlbjkljlkjsdfoiwje"
```

Ok, let's issue a cert now:
```
acme.sh --issue --dns dns_vscale -d example.com -d www.example.com
```

##  24. Use Dynu API

First you need to create/obtain API credentials from your Dynu account. See: https://www.dynu.com/resources/api/documentation

```
export Dynu_ClientId="xxxxxxxx-xxxx-xxxx-xxxx-xxxxxxxxxxxx"
export Dynu_Secret="yyyyyyyyyyyyyyyyyyyyyyyyy"
```

Ok, let's issue a cert now:
```
acme.sh --issue --dns dns_dynu -d example.com -d www.example.com
```

The `Dynu_ClientId` and `Dynu_Secret` will be saved in `~/.acme.sh/account.conf` and will be reused when needed.

## 25. Use DNSimple API

First you need to login to your DNSimple account and generate a new oauth token.

https://dnsimple.com/a/{your account id}/account/access_tokens

Note that this is an _account_ token and not a user token. The account token is
needed to infer the `account_id` used in requests. A user token will not be able
to determine the correct account to use.

```
export DNSimple_OAUTH_TOKEN="sdfsdfsdfljlbjkljlkjsdfoiwje"
```

To issue the cert just specify the `dns_dnsimple` API.

```
acme.sh --issue --dns dns_dnsimple -d example.com
```

The `DNSimple_OAUTH_TOKEN` will be saved in `~/.acme.sh/account.conf` and will
be reused when needed.

If you have any issues with this integration please report them to
https://github.com/pho3nixf1re/acme.sh/issues.

## 26. Use NS1.com API

```
export NS1_Key="fdmlfsdklmfdkmqsdfk"
```

Ok, let's issue a cert now:
```
acme.sh --issue --dns dns_nsone -d example.com -d www.example.com
```

## 27. Use DuckDNS.org API

```
export DuckDNS_Token="aaaaaaaa-bbbb-cccc-dddd-eeeeeeeeeeee"
```

Please note that since DuckDNS uses StartSSL as their cert provider, thus
--insecure may need to be used when issuing certs:
```
acme.sh --insecure --issue --dns dns_duckdns -d mydomain.duckdns.org
```

For issues, please report to https://github.com/raidenii/acme.sh/issues.

## 28. Use Name.com API

Create your API token here: https://www.name.com/account/settings/api

Note: `Namecom_Username` should be your Name.com username and not the token name.  If you accidentally run the script with the token name as the username see `~/.acme.sh/account.conf` to fix the issue

```
export Namecom_Username="testuser"
export Namecom_Token="xxxxxxxxxxxxxxxxxxxxxxxxxxxxxxxxxxxxxxxxxxxxxxx"
```

And now you can issue certs with:

```
acme.sh --issue --dns dns_namecom -d example.com -d www.example.com
```

For issues, please report to https://github.com/raidenii/acme.sh/issues.

## 29. Use Dyn Managed DNS API to automatically issue cert

First, login to your Dyn Managed DNS account: https://portal.dynect.net/login/

It is recommended to add a new user specific for API access.

The minimum "Zones & Records Permissions" required are:
```
RecordAdd
RecordUpdate
RecordDelete
RecordGet
ZoneGet
ZoneAddNode
ZoneRemoveNode
ZonePublish
```

Pass the API user credentials to the environment:
```
export DYN_Customer="customer"
export DYN_Username="apiuser"
export DYN_Password="secret"
```

Ok, let's issue a cert now:
```
acme.sh --issue --dns dns_dyn -d example.com -d www.example.com
```

The `DYN_Customer`, `DYN_Username` and `DYN_Password` will be saved in `~/.acme.sh/account.conf` and will be reused when needed.

## 30. Use pdd.yandex.ru API

```
export PDD_Token="xxxxxxxxxxxxxxxxxxxxxxxxxxxxxxxxxxxxxxxxxxxxx"
```

Follow these instructions to get the token for your domain https://tech.yandex.com/domain/doc/concepts/access-docpage/
```
acme.sh --issue --dns dns_yandex -d mydomain.example.org
```

For issues, please report to https://github.com/non7top/acme.sh/issues.

## 31. Use Hurricane Electric

Hurricane Electric (https://dns.he.net/) doesn't have an API so just set your login credentials like so:

```
export HE_Username="yourusername"
export HE_Password="password"
```

Then you can issue your certificate:

```
acme.sh --issue --dns dns_he -d example.com -d www.example.com
```

The `HE_Username` and `HE_Password` settings will be saved in `~/.acme.sh/account.conf` and will be reused when needed.

Please report any issues to https://github.com/angel333/acme.sh or to <me@ondrejsimek.com>.

## 32. Use UnoEuro API to automatically issue cert

First you need to login to your UnoEuro account to get your API key.

```
export UNO_Key="sdfsdfsdfljlbjkljlkjsdfoiwje"
export UNO_User="UExxxxxx"
```

Ok, let's issue a cert now:
```
acme.sh --issue --dns dns_unoeuro -d example.com -d www.example.com
```

The `UNO_Key` and `UNO_User` will be saved in `~/.acme.sh/account.conf` and will be reused when needed.

## 33. Use INWX

[INWX](https://www.inwx.de/) offers an [xmlrpc api](https://www.inwx.de/de/help/apidoc)  with your standard login credentials, set them like so:

```
export INWX_User="yourusername"
export INWX_Password="password"
```

Then you can issue your certificates with:

```
acme.sh --issue --dns dns_inwx -d example.com -d www.example.com
```

The `INWX_User` and `INWX_Password` settings will be saved in `~/.acme.sh/account.conf` and will be reused when needed.

If your account is secured by mobile tan you have also defined the shared secret.

```
export INWX_Shared_Secret="shared secret"
```

You may need to re-enable the mobile tan to gain the shared secret.

## 34. User Servercow API v1

Create a new user from the servercow control center. Don't forget to activate **DNS API** for this user.

```
export SERVERCOW_API_Username=username
export SERVERCOW_API_Password=password
```

Now you cann issue a cert:

```
acme.sh --issue --dns dns_servercow -d example.com -d www.example.com
```
Both, `SERVERCOW_API_Username` and `SERVERCOW_API_Password` will be saved in `~/.acme.sh/account.conf` and will be reused when needed.

## 35. Use Namesilo.com API

You'll need to generate an API key at https://www.namesilo.com/account_api.php
Optionally you may restrict the access to an IP range there.

```
export Namesilo_Key="xxxxxxxxxxxxxxxxxxxxxxxx"
```

And now you can issue certs with:

```
acme.sh --issue --dns dns_namesilo --dnssleep 900 -d example.com -d www.example.com
```

## 36. Use autoDNS (InternetX)

[InternetX](https://www.internetx.com/) offers an [xml api](https://help.internetx.com/display/API/AutoDNS+XML-API)  with your standard login credentials, set them like so:

```
export AUTODNS_USER="yourusername"
export AUTODNS_PASSWORD="password"
export AUTODNS_CONTEXT="context"
```

Then you can issue your certificates with:

```
acme.sh --issue --dns dns_autodns -d example.com -d www.example.com
```

The `AUTODNS_USER`, `AUTODNS_PASSWORD` and `AUTODNS_CONTEXT` settings will be saved in `~/.acme.sh/account.conf` and will be reused when needed.

## 37. Use Azure DNS

You have to create a service principal first. See:[How to use Azure DNS](../../../wiki/How-to-use-Azure-DNS)

```
export AZUREDNS_SUBSCRIPTIONID="12345678-9abc-def0-1234-567890abcdef"
export AZUREDNS_TENANTID="11111111-2222-3333-4444-555555555555"
export AZUREDNS_APPID="3b5033b5-7a66-43a5-b3b9-a36b9e7c25ed"
export AZUREDNS_CLIENTSECRET="1b0224ef-34d4-5af9-110f-77f527d561bd"
```

Then you can issue your certificates with:

```
acme.sh --issue --dns dns_azure -d example.com -d www.example.com
```

`AZUREDNS_SUBSCRIPTIONID`, `AZUREDNS_TENANTID`,`AZUREDNS_APPID` and `AZUREDNS_CLIENTSECRET` settings will be saved in `~/.acme.sh/account.conf` and will be reused when needed.

## 38. Use selectel.com(selectel.ru) domain API to automatically issue cert

First you need to login to your account to get your API key from: https://my.selectel.ru/profile/apikeys.

```sh
export SL_Key="sdfsdfsdfljlbjkljlkjsdfoiwje"

```

Ok, let's issue a cert now:
```
acme.sh --issue --dns dns_selectel -d example.com -d www.example.com
```

The `SL_Key` will be saved in `~/.acme.sh/account.conf` and will be reused when needed.

## 39. Use zonomi.com domain API to automatically issue cert

First you need to login to your account to find your API key from: http://zonomi.com/app/dns/dyndns.jsp

Your will find your api key in the example urls:

```sh
https://zonomi.com/app/dns/dyndns.jsp?host=example.com&api_key=1063364558943540954358668888888888
```

```sh
export ZM_Key="1063364558943540954358668888888888"

```

Ok, let's issue a cert now:
```
acme.sh --issue --dns dns_zonomi -d example.com -d www.example.com
```

The `ZM_Key` will be saved in `~/.acme.sh/account.conf` and will be reused when needed.

## 40. Use DreamHost DNS API

DNS API keys may be created at https://panel.dreamhost.com/?tree=home.api.
Ensure the created key has add and remove privelages.

```
export DH_API_KEY="<api key>"
acme.sh --issue --dns dns_dreamhost -d example.com -d www.example.com
```

The 'DH_API_KEY' will be saved in `~/.acme.sh/account.conf` and will
be reused when needed.

## 41. Use DirectAdmin API
The DirectAdmin interface has it's own Let's encrypt functionality, but this
script can be used to generate certificates for names which are not hosted on
DirectAdmin

User must provide login data and URL to the DirectAdmin incl. port.
You can create an user which only has access to

- CMD_API_DNS_CONTROL
- CMD_API_SHOW_DOMAINS

By using the Login Keys function.
See also https://www.directadmin.com/api.php and https://www.directadmin.com/features.php?id=1298

```
export DA_Api="https://remoteUser:remotePassword@da.domain.tld:8443"
export DA_Api_Insecure=1
```
Set `DA_Api_Insecure` to 1 for insecure and 0 for secure -> difference is whether ssl cert is checked for validity (0) or whether it is just accepted (1)

Ok, let's issue a cert now:
```
acme.sh --issue --dns dns_da -d example.com -d www.example.com
```

The `DA_Api` and `DA_Api_Insecure` will be saved in `~/.acme.sh/account.conf` and will be reused when needed.

## 42. Use KingHost DNS API

API access must be enabled at https://painel.kinghost.com.br/painel.api.php

```
export KINGHOST_Username="yourusername"
export KINGHOST_Password="yourpassword"
acme.sh --issue --dns dns_kinghost -d example.com -d *.example.com
```

The `KINGHOST_username` and `KINGHOST_Password` will be saved in `~/.acme.sh/account.conf` and will be reused when needed.

## 43. Use Zilore DNS API

First, get your API key at https://my.zilore.com/account/api

```
export Zilore_Key="5dcad3a2-36cb-50e8-cb92-000002f9"
```

Ok, let's issue a cert now:
```
acme.sh --issue --dns dns_zilore -d example.com -d *.example.com
```

The `Zilore_Key` will be saved in `~/.acme.sh/account.conf` and will be reused when needed.

## 44. Use Loopia.se API
User must provide login credentials to the Loopia API.
The user needs the following permissions:

- addSubdomain
- updateZoneRecord
- getDomains
- removeSubdomain

Set the login credentials:
```
export LOOPIA_User="user@loopiaapi"
export LOOPIA_Password="password"
```

And to issue a cert:
```
acme.sh --issue --dns dns_loopia -d example.com -d *.example.com
```

The username and password will be saved in `~/.acme.sh/account.conf` and will be reused when needed.
## 45. Use ACME DNS API

ACME DNS is a limited DNS server with RESTful HTTP API to handle ACME DNS challenges easily and securely. 
https://github.com/joohoi/acme-dns

```
export ACMEDNS_UPDATE_URL="https://auth.acme-dns.io/update"
export ACMEDNS_USERNAME="<username>"
export ACMEDNS_PASSWORD="<password>"
export ACMEDNS_SUBDOMAIN="<subdomain>"

acme.sh --issue --dns dns_acmedns -d example.com -d www.example.com
```

The credentials will be saved in `~/.acme.sh/account.conf` and will
be reused when needed.
## 46. Use TELE3 API

First you need to login to your TELE3 account to set your API-KEY.
https://www.tele3.cz/system-acme-api.html

```
export TELE3_Key="MS2I4uPPaI..."
export TELE3_Secret="kjhOIHGJKHg"

acme.sh --issue --dns dns_tele3 -d example.com -d *.example.com
```

The TELE3_Key and TELE3_Secret will be saved in ~/.acme.sh/account.conf and will be reused when needed.

## 47. Use Euserv.eu API

First you need to login to your euserv.eu account and activate your API Administration (API Verwaltung).
[https://support.euserv.com](https://support.euserv.com)

Once you've activate, login to your API Admin Interface and create an API account.
Please specify the scope (active groups: domain) and assign the allowed IPs.

```
export EUSERV_Username="99999.user123"
export EUSERV_Password="Asbe54gHde"
```

Ok, let's issue a cert now: (Be aware to use the `--insecure` flag, cause euserv.eu is still using self-signed certificates!)
```
acme.sh --issue --dns dns_euserv -d example.com -d *.example.com --insecure
```

The `EUSERV_Username` and `EUSERV_Password` will be saved in `~/.acme.sh/account.conf` and will be reused when needed.

Please report any issues to https://github.com/initit/acme.sh or to <github@initit.de>

## 48. Use DNSPod.com domain API to automatically issue cert

First you need to get your API Key and ID by this [get-the-user-token](https://www.dnspod.com/docs/info.html#get-the-user-token).

```
export DPI_Id="1234"
export DPI_Key="sADDsdasdgdsf"
```

Ok, let's issue a cert now:
```
acme.sh --issue --dns dns_dpi -d example.com -d www.example.com
```

The `DPI_Id` and `DPI_Key` will be saved in `~/.acme.sh/account.conf` and will be reused when needed.

## 49. Use Google Cloud DNS API to automatically issue cert

First you need to authenticate to gcloud.

```
gcloud init
```

**The `dns_gcloud` script uses the active gcloud configuration and credentials.**
There is no logic inside `dns_gcloud` to override the project and other settings.
If needed, create additional [gcloud configurations](https://cloud.google.com/sdk/gcloud/reference/topic/configurations).
You can change the configuration being used without *activating* it; simply set the `CLOUDSDK_ACTIVE_CONFIG_NAME` environment variable.

To issue a certificate you can:
```
export CLOUDSDK_ACTIVE_CONFIG_NAME=default  # see the note above
acme.sh --issue --dns dns_gcloud -d example.com -d '*.example.com'
```

`dns_gcloud` also supports [DNS alias mode](https://github.com/Neilpang/acme.sh/wiki/DNS-alias-mode).

## 50. Use ConoHa API

First you need to login to your ConoHa account to get your API credentials.

```
export CONOHA_Username="xxxxxx"
export CONOHA_Password="xxxxxx"
export CONOHA_TenantId="xxxxxx"
export CONOHA_IdentityServiceApi="https://identity.xxxx.conoha.io/v2.0"
```

To issue a cert:
```
acme.sh --issue --dns dns_conoha -d example.com -d www.example.com
```

The `CONOHA_Username`, `CONOHA_Password`, `CONOHA_TenantId` and `CONOHA_IdentityServiceApi` will be saved in `~/.acme.sh/account.conf` and will be reused when needed.

## 51. Use netcup DNS API to automatically issue cert

First you need to login in your CCP account to get your API Key and API Password.
```
export NC_Apikey="<Apikey>"
export NC_Apipw="<Apipassword>"
export NC_CID="<Customernumber>"
```

Now, let's issue a cert:
```
acme.sh --issue --dns dns_netcup -d example.com -d www.example.com
```

The `NC_Apikey`,`NC_Apipw` and `NC_CID` will be saved in `~/.acme.sh/account.conf` and will be reused when needed.

## 52. Use GratisDNS.dk

GratisDNS.dk (https://gratisdns.dk/) does not provide an API to update DNS records (other than IPv4 and IPv6
dynamic DNS addresses).  The acme.sh plugin therefore retrieves and updates domain TXT records by logging
into the GratisDNS website to read the HTML and posting updates as HTTP.  The plugin needs to know your
userid and password for the GratisDNS website.

```sh
export GDNSDK_Username="..."
export GDNSDK_Password="..."
```
The username and password will be saved in `~/.acme.sh/account.conf` and will be reused when needed.


Now you can issue a certificate.

Note: It usually takes a few minutes (usually 3-4 minutes) before the changes propagates to gratisdns.dk nameservers (ns3.gratisdns.dk often are slow),
and in rare cases I have seen over 5 minutes before google DNS catches it. Therefor a DNS sleep of at least 300 seconds are recommended-

```sh
acme.sh --issue --dns dns_gdnsdk --dnssleep 300 -d example.com -d *.example.com
```

## 53. Use Namecheap

You will need your namecheap username, API KEY (https://www.namecheap.com/support/api/intro.aspx) and your external IP address (or an URL to get it), this IP will need to be whitelisted at Namecheap.
Due to Namecheap's API limitation all the records of your domain will be read and re applied, make sure to have a backup of your records you could apply if any issue would arise.

```sh
export NAMECHEAP_USERNAME="..."
export NAMECHEAP_API_KEY="..."
export NAMECHEAP_SOURCEIP="..."
```

NAMECHEAP_SOURCEIP can either be an IP address or an URL to provide it (e.g. https://ifconfig.co/ip).

The username and password will be saved in `~/.acme.sh/account.conf` and will be reused when needed.

Now you can issue a certificate.

```sh
acme.sh --issue --dns dns_namecheap -d example.com -d *.example.com
```

## 54. Use MyDNS.JP API

First, register to MyDNS.JP and get MasterID and Password.

```
export MYDNSJP_MasterID=MasterID
export MYDNSJP_Password=Password
```

To issue a certificate:

```
acme.sh --issue --dns dns_mydnsjp -d example.com -d www.example.com
```
The `MYDNSJP_MasterID` and `MYDNSJP_Password` will be saved in `~/.acme.sh/account.conf` and will be reused when needed.

## 55. Use hosting.de API

Create an API key in your hosting.de account here: https://secure.hosting.de

The key needs the following rights:
- DNS_ZONES_EDIT
- DNS_ZONES_LIST

Set your API Key and endpoint:

```
export HOSTINGDE_APIKEY='xxx'
export HOSTINGDE_ENDPOINT='https://secure.hosting.de'
```

The plugin can also be used for the http.net API. http.net customers have to set endpoint to https://partner.http.net.

Ok, let's issue a cert now:
```
acme.sh --issue --dns dns_hostingde -d example.com -d *.example.com
```

The hosting.de API key and endpoint will be saved in `~/.acme.sh/account.conf` and will be reused when needed.

## 56. Use Neodigit.net API

```
export NEODIGIT_API_TOKEN="eXJxTkdUVUZmcHQ3QWJackQ4ZGlMejRDSklRYmo5VG5zcFFKK2thYnE0WnVnNnMy"
```

Ok, let's issue a cert now:
```
acme.sh --issue --dns dns_neodigit -d example.com -d www.example.com
```

Neodigit API Token will be saved in `~/.acme.sh/account.conf` and will be used when needed.

## 57. Use Exoscale API

Create an API key and secret key in the Exoscale account section

Set your API and secret key:

```
export EXOSCALE_API_KEY='xxx'
export EXOSCALE_SECRET_KEY='xxx'
```

Now, let's issue a cert:
```
acme.sh --issue --dns dns_exoscale -d example.com -d www.example.com
```

The `EXOSCALE_API_KEY` and `EXOSCALE_SECRET_KEY` will be saved in `~/.acme.sh/account.conf` and will be reused when needed.

## 58. Using PointHQ API to issue certs

Log into [PointHQ account management](https://app.pointhq.com/profile) and copy the API key from the page there.

```export PointHQ_Key="apikeystringgoeshere"
exportPointHQ_Email="accountemail@yourdomain.com"
```

You can then issue certs by using:
```acme.sh --issue --dns dns_pointhq -d example.com -d www.example.com
```

<<<<<<< HEAD
## 59. Use do.de API

Create an API token in your do.de account.

Set your API token:
```
export DO_LETOKEN='FmD408PdqT1E269gUK57'
```

To issue a certificate run:
```
acme.sh --issue --dns dns_doapi -d example.com -d *.example.com
```

The API token will be saved in `~/.acme.sh/account.conf` and will be reused when needed.
=======
## 59. Use Active24 API

Create an API token in the Active24 account section, documentation on https://faq.active24.com/cz/790131-REST-API-rozhran%C3%AD.

Set your API token:

```
export ACTIVE24_Token='xxx'
```

Now, let's issue a cert, set `dnssleep` for propagation new DNS record:
```
acme.sh --issue --dns dns_active24 -d example.com -d www.example.com --dnssleep 1000
```

The `ACTIVE24_Token` will be saved in `~/.acme.sh/account.conf` and will be reused when needed.

>>>>>>> 8dacd51a

# Use custom API

If your API is not supported yet, you can write your own DNS API.

Let's assume you want to name it 'myapi':

1. Create a bash script named `~/.acme.sh/dns_myapi.sh`,
2. In the script you must have a function named `dns_myapi_add()` which will be called by acme.sh to add the DNS records.
3. Then you can use your API to issue cert like this:

```
acme.sh --issue --dns dns_myapi -d example.com -d www.example.com
```

For more details, please check our sample script: [dns_myapi.sh](dns_myapi.sh)

See:  https://github.com/Neilpang/acme.sh/wiki/DNS-API-Dev-Guide

# Use lexicon DNS API

https://github.com/Neilpang/acme.sh/wiki/How-to-use-lexicon-dns-api<|MERGE_RESOLUTION|>--- conflicted
+++ resolved
@@ -1139,7 +1139,6 @@
 ```acme.sh --issue --dns dns_pointhq -d example.com -d www.example.com
 ```
 
-<<<<<<< HEAD
 ## 59. Use do.de API
 
 Create an API token in your do.de account.
@@ -1155,8 +1154,8 @@
 ```
 
 The API token will be saved in `~/.acme.sh/account.conf` and will be reused when needed.
-=======
-## 59. Use Active24 API
+
+## 60. Use Active24 API
 
 Create an API token in the Active24 account section, documentation on https://faq.active24.com/cz/790131-REST-API-rozhran%C3%AD.
 
@@ -1172,8 +1171,6 @@
 ```
 
 The `ACTIVE24_Token` will be saved in `~/.acme.sh/account.conf` and will be reused when needed.
-
->>>>>>> 8dacd51a
 
 # Use custom API
 
