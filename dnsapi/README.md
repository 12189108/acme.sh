--- conflicted
+++ resolved
@@ -876,10 +876,7 @@
 ```
 
 The TELE3_Key and TELE3_Secret will be saved in ~/.acme.sh/account.conf and will be reused when needed.
-<<<<<<< HEAD
-
-=======
->>>>>>> 9133de50
+
 ## 47. Use Euserv.eu API
 
 First you need to login to your euserv.eu account and activate your API Administration (API Verwaltung).
@@ -939,24 +936,6 @@
 
 `dns_gcloud` also supports [DNS alias mode](https://github.com/Neilpang/acme.sh/wiki/DNS-alias-mode).
 
-<<<<<<< HEAD
-## 50. Use netcup DNS API to automatically issue cert
-
-First you need to login in your CCP account to get your API Key and API Password.
-```
-export NC_Apikey="<Apikey>"
-export NC_Apipw="<Apipassword>"
-export NC_CID="<Customernumber>"
-```
-
-Now, let's issue a cert:
-```
-acme.sh --issue --dns dns_netcup -d example.com -d www.example.com
-```
-
-The `NC_Apikey`,`NC_Apipw` and `NC_CID` will be saved in `~/.acme.sh/account.conf` and will be reused when needed.
-
-=======
 ## 50. Use ConoHa API
 
 First you need to login to your ConoHa account to get your API credentials.
@@ -975,8 +954,22 @@
 
 The `CONOHA_Username`, `CONOHA_Password`, `CONOHA_TenantId` and `CONOHA_IdentityServiceApi` will be saved in `~/.acme.sh/account.conf` and will be reused when needed.
 
-=======
->>>>>>> 9133de50
+## 51. Use netcup DNS API to automatically issue cert
+
+First you need to login in your CCP account to get your API Key and API Password.
+```
+export NC_Apikey="<Apikey>"
+export NC_Apipw="<Apipassword>"
+export NC_CID="<Customernumber>"
+```
+
+Now, let's issue a cert:
+```
+acme.sh --issue --dns dns_netcup -d example.com -d www.example.com
+```
+
+The `NC_Apikey`,`NC_Apipw` and `NC_CID` will be saved in `~/.acme.sh/account.conf` and will be reused when needed.
+
 # Use custom API
 
 If your API is not supported yet, you can write your own DNS API.
