# An ACME Shell script: acme.sh [![Build Status](https://travis-ci.org/Neilpang/acme.sh.svg?branch=master)](https://travis-ci.org/Neilpang/acme.sh)

[![Join the chat at https://gitter.im/acme-sh/Lobby](https://badges.gitter.im/acme-sh/Lobby.svg)](https://gitter.im/acme-sh/Lobby?utm_source=badge&utm_medium=badge&utm_campaign=pr-badge&utm_content=badge)
- An ACME protocol client written purely in Shell (Unix shell) language.
- Full ACME protocol implementation.
- Support ACME v1 and ACME v2
- Support ACME v2 wildcard certs
- Simple, powerful and very easy to use. You only need 3 minutes to learn it.
- Bash, dash and sh compatible.
- Simplest shell script for Let's Encrypt free certificate client.
- Purely written in Shell with no dependencies on python or the official Let's Encrypt client.
- Just one script to issue, renew and install your certificates automatically.
- DOES NOT require `root/sudoer` access.
- Docker friendly
- IPv6 support

It's probably the `easiest & smartest` shell script to automatically issue & renew the free certificates from Let's Encrypt.

Wiki: https://github.com/Neilpang/acme.sh/wiki

For Docker Fans: [acme.sh :two_hearts: Docker ](https://github.com/Neilpang/acme.sh/wiki/Run-acme.sh-in-docker)

Twitter: [@neilpangxa](https://twitter.com/neilpangxa)


# [中文说明](https://github.com/Neilpang/acme.sh/wiki/%E8%AF%B4%E6%98%8E)

# Who:
- [FreeBSD.org](https://blog.crashed.org/letsencrypt-in-freebsd-org/)
- [ruby-china.org](https://ruby-china.org/topics/31983)
- [Proxmox](https://pve.proxmox.com/wiki/HTTPS_Certificate_Configuration_(Version_4.x_and_newer))
- [pfsense](https://github.com/pfsense/FreeBSD-ports/pull/89)
- [webfaction](https://community.webfaction.com/questions/19988/using-letsencrypt)
- [Loadbalancer.org](https://www.loadbalancer.org/blog/loadbalancer-org-with-lets-encrypt-quick-and-dirty)
- [discourse.org](https://meta.discourse.org/t/setting-up-lets-encrypt/40709)
- [Centminmod](https://centminmod.com/letsencrypt-acmetool-https.html)
- [splynx](https://forum.splynx.com/t/free-ssl-cert-for-splynx-lets-encrypt/297)
- [archlinux](https://aur.archlinux.org/packages/acme.sh-git/)
- [opnsense.org](https://github.com/opnsense/plugins/tree/master/security/acme-client/src/opnsense/scripts/OPNsense/AcmeClient)
- [CentOS Web Panel](http://centos-webpanel.com/)
- [lnmp.org](https://lnmp.org/)
- [more...](https://github.com/Neilpang/acme.sh/wiki/Blogs-and-tutorials)

# Tested OS

| NO | Status| Platform|
|----|-------|---------|
|1|[![](https://cdn.rawgit.com/Neilpang/acmetest/master/status/ubuntu-latest.svg)](https://github.com/Neilpang/letest#here-are-the-latest-status)| Ubuntu
|2|[![](https://cdn.rawgit.com/Neilpang/acmetest/master/status/debian-latest.svg)](https://github.com/Neilpang/letest#here-are-the-latest-status)| Debian
|3|[![](https://cdn.rawgit.com/Neilpang/acmetest/master/status/centos-latest.svg)](https://github.com/Neilpang/letest#here-are-the-latest-status)|CentOS
|4|[![](https://cdn.rawgit.com/Neilpang/acmetest/master/status/windows-cygwin.svg)](https://github.com/Neilpang/letest#here-are-the-latest-status)|Windows (cygwin with curl, openssl and crontab included)
|5|[![](https://cdn.rawgit.com/Neilpang/acmetest/master/status/freebsd.svg)](https://github.com/Neilpang/letest#here-are-the-latest-status)|FreeBSD
|6|[![](https://cdn.rawgit.com/Neilpang/acmetest/master/status/pfsense.svg)](https://github.com/Neilpang/letest#here-are-the-latest-status)|pfsense
|7|[![](https://cdn.rawgit.com/Neilpang/acmetest/master/status/opensuse-latest.svg)](https://github.com/Neilpang/letest#here-are-the-latest-status)|openSUSE
|8|[![](https://cdn.rawgit.com/Neilpang/acmetest/master/status/alpine-latest.svg)](https://github.com/Neilpang/letest#here-are-the-latest-status)|Alpine Linux (with curl)
|9|[![](https://cdn.rawgit.com/Neilpang/acmetest/master/status/base-archlinux.svg)](https://github.com/Neilpang/letest#here-are-the-latest-status)|Archlinux
|10|[![](https://cdn.rawgit.com/Neilpang/acmetest/master/status/fedora-latest.svg)](https://github.com/Neilpang/letest#here-are-the-latest-status)|fedora
|11|[![](https://cdn.rawgit.com/Neilpang/acmetest/master/status/kalilinux-kali-linux-docker.svg)](https://github.com/Neilpang/letest#here-are-the-latest-status)|Kali Linux
|12|[![](https://cdn.rawgit.com/Neilpang/acmetest/master/status/oraclelinux-latest.svg)](https://github.com/Neilpang/letest#here-are-the-latest-status)|Oracle Linux
|13|[![](https://cdn.rawgit.com/Neilpang/acmetest/master/status/proxmox.svg)](https://github.com/Neilpang/letest#here-are-the-latest-status)| Proxmox https://pve.proxmox.com/wiki/HTTPSCertificateConfiguration#Let.27s_Encrypt_using_acme.sh
|14|-----| Cloud Linux  https://github.com/Neilpang/le/issues/111
|15|[![](https://cdn.rawgit.com/Neilpang/acmetest/master/status/openbsd.svg)](https://github.com/Neilpang/letest#here-are-the-latest-status)|OpenBSD
|16|[![](https://cdn.rawgit.com/Neilpang/acmetest/master/status/mageia.svg)](https://github.com/Neilpang/letest#here-are-the-latest-status)|Mageia
|17|-----| OpenWRT: Tested and working. See [wiki page](https://github.com/Neilpang/acme.sh/wiki/How-to-run-on-OpenWRT)
|18|[![](https://cdn.rawgit.com/Neilpang/acmetest/master/status/solaris.svg)](https://github.com/Neilpang/letest#here-are-the-latest-status)|SunOS/Solaris
|19|[![](https://cdn.rawgit.com/Neilpang/acmetest/master/status/gentoo-stage3-amd64.svg)](https://github.com/Neilpang/letest#here-are-the-latest-status)|Gentoo Linux
|20|[![Build Status](https://travis-ci.org/Neilpang/acme.sh.svg?branch=master)](https://travis-ci.org/Neilpang/acme.sh)|Mac OSX

For all build statuses, check our [weekly build project](https://github.com/Neilpang/acmetest):

https://github.com/Neilpang/acmetest


# Supported modes

- Webroot mode
- Standalone mode
- Apache mode
- Nginx mode
- DNS mode
- [DNS alias mode](https://github.com/Neilpang/acme.sh/wiki/DNS-alias-mode)
- [Stateless mode](https://github.com/Neilpang/acme.sh/wiki/Stateless-Mode)


# 1. How to install

### 1. Install online

Check this project: https://github.com/Neilpang/get.acme.sh

```bash
curl https://get.acme.sh | sh
```

Or:

```bash
wget -O -  https://get.acme.sh | sh
```


### 2. Or, Install from git

Clone this project and launch installation:

```bash
git clone https://github.com/Neilpang/acme.sh.git
cd ./acme.sh
./acme.sh --install
```

You `don't have to be root` then, although `it is recommended`.

Advanced Installation: https://github.com/Neilpang/acme.sh/wiki/How-to-install

The installer will perform 3 actions:

1. Create and copy `acme.sh` to your home dir (`$HOME`): `~/.acme.sh/`.
All certs will be placed in this folder too.
2. Create alias for: `acme.sh=~/.acme.sh/acme.sh`.
3. Create daily cron job to check and renew the certs if needed.

Cron entry example:

```bash
0 0 * * * "/home/user/.acme.sh"/acme.sh --cron --home "/home/user/.acme.sh" > /dev/null
```

After the installation, you must close the current terminal and reopen it to make the alias take effect.

Ok, you are ready to issue certs now.

Show help message:

```sh
root@v1:~# acme.sh -h
```

# 2. Just issue a cert

**Example 1:** Single domain.

```bash
acme.sh --issue -d example.com -w /home/wwwroot/example.com
```

or:

```bash
acme.sh --issue -d example.com -w /home/username/public_html
```

or:

```bash
acme.sh --issue -d example.com -w /var/www/html
```

**Example 2:** Multiple domains in the same cert.

```bash
acme.sh --issue -d example.com -d www.example.com -d cp.example.com -w /home/wwwroot/example.com
```

The parameter `/home/wwwroot/example.com` or `/home/username/public_html` or `/var/www/html` is the web root folder where you host your website files. You **MUST** have `write access` to this folder.

Second argument **"example.com"** is the main domain you want to issue the cert for.
You must have at least one domain there.

You must point and bind all the domains to the same webroot dir: `/home/wwwroot/example.com`.

The certs will be placed in `~/.acme.sh/example.com/`

The certs will be renewed automatically every **60** days.

More examples: https://github.com/Neilpang/acme.sh/wiki/How-to-issue-a-cert


# 3. Install the cert to Apache/Nginx etc.

After the cert is generated, you probably want to install/copy the cert to your Apache/Nginx or other servers.
You **MUST** use this command to copy the certs to the target files, **DO NOT** use the certs files in **~/.acme.sh/** folder, they are for internal use only, the folder structure may change in the future.

**Apache** example:
```bash
acme.sh --install-cert -d example.com \
--cert-file      /path/to/certfile/in/apache/cert.pem  \
--key-file       /path/to/keyfile/in/apache/key.pem  \
--fullchain-file /path/to/fullchain/certfile/apache/fullchain.pem \
--reloadcmd     "service apache2 force-reload"
```

**Nginx** example:
```bash
acme.sh --install-cert -d example.com \
--key-file       /path/to/keyfile/in/nginx/key.pem  \
--fullchain-file /path/to/fullchain/nginx/cert.pem \
--reloadcmd     "service nginx force-reload"
```

Only the domain is required, all the other parameters are optional.

The ownership and permission info of existing files are preserved. You can pre-create the files to define the ownership and permission.

Install/copy the cert/key to the production Apache or Nginx path.

The cert will be renewed every **60** days by default (which is configurable). Once the cert is renewed, the Apache/Nginx service will be reloaded automatically by the command: `service apache2 force-reload` or `service nginx force-reload`.


**Please take care:  The reloadcmd is very important. The cert can be automatically renewed, but, without a correct 'reloadcmd' the cert may not be flushed to your server(like nginx or apache), then your website will not be able to show renewed cert in 60 days.**

# 4. Use Standalone server to issue cert

**(requires you to be root/sudoer or have permission to listen on port 80 (TCP))**

Port `80` (TCP) **MUST** be free to listen on, otherwise you will be prompted to free it and try again.

```bash
acme.sh --issue --standalone -d example.com -d www.example.com -d cp.example.com
```

More examples: https://github.com/Neilpang/acme.sh/wiki/How-to-issue-a-cert


# 5. Use Apache mode

**(requires you to be root/sudoer, since it is required to interact with Apache server)**

If you are running a web server, Apache or Nginx, it is recommended to use the `Webroot mode`.

Particularly, if you are running an Apache server, you can use Apache mode instead. This mode doesn't write any files to your web root folder.

Just set string "apache" as the second argument and it will force use of apache plugin automatically.

```sh
acme.sh --issue --apache -d example.com -d www.example.com -d cp.example.com
```

**This apache mode is only to issue the cert, it will not change your apache config files. 
You will need to configure your website config files to use the cert by yourself.
We don't want to mess your apache server, don't worry.**

More examples: https://github.com/Neilpang/acme.sh/wiki/How-to-issue-a-cert

# 6. Use Nginx mode

**(requires you to be root/sudoer, since it is required to interact with Nginx server)**

If you are running a web server, Apache or Nginx, it is recommended to use the `Webroot mode`.

Particularly, if you are running an nginx server, you can use nginx mode instead. This mode doesn't write any files to your web root folder.

Just set string "nginx" as the second argument.

It will configure nginx server automatically to verify the domain and then restore the nginx config to the original version.

So, the config is not changed.

```sh
acme.sh --issue --nginx -d example.com -d www.example.com -d cp.example.com
```

**This nginx mode is only to issue the cert, it will not change your nginx config files. 
You will need to configure your website config files to use the cert by yourself.
We don't want to mess your nginx server, don't worry.**

More examples: https://github.com/Neilpang/acme.sh/wiki/How-to-issue-a-cert

# 7. Automatic DNS API integration

If your DNS provider supports API access, we can use that API to automatically issue the certs.

You don't have to do anything manually!

### Currently acme.sh supports:

1. CloudFlare.com API
1. DNSPod.cn API
1. CloudXNS.com API
1. GoDaddy.com API
1. PowerDNS.com API
1. OVH, kimsufi, soyoustart and runabove API
1. nsupdate API
1. LuaDNS.com API
1. DNSMadeEasy.com API
1. AWS Route 53
1. aliyun.com(阿里云) API
1. ISPConfig 3.1 API
1. Alwaysdata.com API
1. Linode.com API
1. FreeDNS (https://freedns.afraid.org/)
1. cyon.ch
1. Domain-Offensive/Resellerinterface/Domainrobot API
1. Gandi LiveDNS API
1. Knot DNS API
1. DigitalOcean API (native)
1. ClouDNS.net API
1. Infoblox NIOS API (https://www.infoblox.com/)
1. VSCALE (https://vscale.io/)
1. Dynu API (https://www.dynu.com)
1. DNSimple API
1. NS1.com API
1. DuckDNS.org API
1. Name.com API
1. Dyn Managed DNS API
1. Yandex PDD API (https://pdd.yandex.ru)
1. Hurricane Electric DNS service (https://dns.he.net)
1. UnoEuro API (https://www.unoeuro.com/)
1. INWX (https://www.inwx.de/)
1. Servercow (https://servercow.de)
1. Namesilo (https://www.namesilo.com)
1. InternetX autoDNS API (https://internetx.com)
1. Azure DNS
1. selectel.com(selectel.ru) DNS API
1. zonomi.com DNS API
1. DreamHost.com API
1. DirectAdmin API
1. KingHost (https://www.kinghost.com.br/)
1. Zilore (https://zilore.com)
1. Loopia.se API
1. acme-dns (https://github.com/joohoi/acme-dns)
1. TELE3 (https://www.tele3.cz)
1. EUSERV.EU (https://www.euserv.eu)
1. DNSPod.com API (https://www.dnspod.com)
1. Google Cloud DNS API
1. ConoHa (https://www.conoha.jp)
1. netcup DNS API (https://www.netcup.de)
1. GratisDNS.dk (https://gratisdns.dk)
1. Namecheap API (https://www.namecheap.com/)
<<<<<<< HEAD
1. hosting.de (https://www.hosting.de)
=======
1. MyDNS.JP API (https://www.mydns.jp/)
>>>>>>> 50278674

And: 

**lexicon DNS API: https://github.com/Neilpang/acme.sh/wiki/How-to-use-lexicon-dns-api
   (DigitalOcean, DNSimple, DNSMadeEasy, DNSPark, EasyDNS, Namesilo, NS1, PointHQ, Rage4 and Vultr etc.)**


**More APIs coming soon...**

If your DNS provider is not on the supported list above, you can write your own DNS API script easily. If you do, please consider submitting a [Pull Request](https://github.com/Neilpang/acme.sh/pulls) and contribute it to the project.

For more details: [How to use DNS API](dnsapi)

# 8. Use DNS manual mode:

See: https://github.com/Neilpang/acme.sh/wiki/dns-manual-mode first.

If your dns provider doesn't support any api access, you can add the txt record by your hand.

```bash
acme.sh --issue --dns -d example.com -d www.example.com -d cp.example.com
```

You should get an output like below:

```sh
Add the following txt record:
Domain:_acme-challenge.example.com
Txt value:9ihDbjYfTExAYeDs4DBUeuTo18KBzwvTEjUnSwd32-c

Add the following txt record:
Domain:_acme-challenge.www.example.com
Txt value:9ihDbjxxxxxxxxxxxxxxxxxxxxxxxxxxxxxxxxxxxxx

Please add those txt records to the domains. Waiting for the dns to take effect.
```

Then just rerun with `renew` argument:

```bash
acme.sh --renew -d example.com
```

Ok, it's done.

**Take care, this is dns manual mode, it can not be renewed automatically. you will have to add a new txt record to your domain by your hand when you renew your cert.**

**Please use dns api mode instead.**

# 9. Issue ECC certificates

`Let's Encrypt` can now issue **ECDSA** certificates.

And we support them too!

Just set the `keylength` parameter with a prefix `ec-`.

For example:

### Single domain ECC certificate

```bash
acme.sh --issue -w /home/wwwroot/example.com -d example.com --keylength ec-256
```

### SAN multi domain ECC certificate

```bash
acme.sh --issue -w /home/wwwroot/example.com -d example.com -d www.example.com --keylength ec-256
```

Please look at the `keylength` parameter above.

Valid values are:

1. **ec-256 (prime256v1, "ECDSA P-256")**
2. **ec-384 (secp384r1,  "ECDSA P-384")**
3. **ec-521 (secp521r1,  "ECDSA P-521", which is not supported by Let's Encrypt yet.)**



# 10. Issue Wildcard certificates

It's simple, just give a wildcard domain as the `-d` parameter.

```sh
acme.sh  --issue -d example.com  -d '*.example.com'  --dns dns_cf
```



# 11. How to renew the certs

No, you don't need to renew the certs manually. All the certs will be renewed automatically every **60** days.

However, you can also force to renew a cert:

```sh
acme.sh --renew -d example.com --force
```

or, for ECC cert:

```sh
acme.sh --renew -d example.com --force --ecc
```


# 12. How to stop cert renewal

To stop renewal of a cert, you can execute the following to remove the cert from the renewal list:

```sh
acme.sh --remove -d example.com [--ecc]
```

The cert/key file is not removed from the disk.

You can remove the respective directory (e.g. `~/.acme.sh/example.com`) by yourself.


# 13. How to upgrade `acme.sh`

acme.sh is in constant development, so it's strongly recommended to use the latest code.

You can update acme.sh to the latest code:

```sh
acme.sh --upgrade
```

You can also enable auto upgrade:

```sh
acme.sh --upgrade --auto-upgrade
```

Then **acme.sh** will be kept up to date automatically.

Disable auto upgrade:

```sh
acme.sh --upgrade --auto-upgrade 0
```


# 14. Issue a cert from an existing CSR

https://github.com/Neilpang/acme.sh/wiki/Issue-a-cert-from-existing-CSR


# 15. Under the Hood

Speak ACME language using shell, directly to "Let's Encrypt".

TODO:


# 16. Acknowledgments

1. Acme-tiny: https://github.com/diafygi/acme-tiny
2. ACME protocol: https://github.com/ietf-wg-acme/acme


# 17. License & Others

License is GPLv3

Please Star and Fork me.

[Issues](https://github.com/Neilpang/acme.sh/issues) and [pull requests](https://github.com/Neilpang/acme.sh/pulls) are welcome.


# 18. Donate
Your donation makes **acme.sh** better:

1. PayPal/Alipay(支付宝)/Wechat(微信): [https://donate.acme.sh/](https://donate.acme.sh/)
  
[Donate List](https://github.com/Neilpang/acme.sh/wiki/Donate-list)<|MERGE_RESOLUTION|>--- conflicted
+++ resolved
@@ -327,11 +327,8 @@
 1. netcup DNS API (https://www.netcup.de)
 1. GratisDNS.dk (https://gratisdns.dk)
 1. Namecheap API (https://www.namecheap.com/)
-<<<<<<< HEAD
+1. MyDNS.JP API (https://www.mydns.jp/)
 1. hosting.de (https://www.hosting.de)
-=======
-1. MyDNS.JP API (https://www.mydns.jp/)
->>>>>>> 50278674
 
 And: 
 
