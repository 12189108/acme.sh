# An ACME Shell script: acme.sh [![Build Status](https://travis-ci.org/Neilpang/acme.sh.svg?branch=master)](https://travis-ci.org/Neilpang/acme.sh)

[![Join the chat at https://gitter.im/acme-sh/Lobby](https://badges.gitter.im/acme-sh/Lobby.svg)](https://gitter.im/acme-sh/Lobby?utm_source=badge&utm_medium=badge&utm_campaign=pr-badge&utm_content=badge)
- An ACME protocol client written purely in Shell (Unix shell) language.
- Full ACME protocol implementation.
- Support ACME v1 and ACME v2
- Support ACME v2 wildcard certs
- Simple, powerful and very easy to use. You only need 3 minutes to learn it.
- Bash, dash and sh compatible.
- Simplest shell script for Let's Encrypt free certificate client.
- Purely written in Shell with no dependencies on python or the official Let's Encrypt client.
- Just one script to issue, renew and install your certificates automatically.
- DOES NOT require `root/sudoer` access.
- Docker friendly
- IPv6 support

It's probably the `easiest & smartest` shell script to automatically issue & renew the free certificates from Let's Encrypt.

Wiki: https://github.com/Neilpang/acme.sh/wiki

For Docker Fans: [acme.sh :two_hearts: Docker ](https://github.com/Neilpang/acme.sh/wiki/Run-acme.sh-in-docker)

Twitter: [@neilpangxa](https://twitter.com/neilpangxa)


# [中文说明](https://github.com/Neilpang/acme.sh/wiki/%E8%AF%B4%E6%98%8E)

# Who are using **acme.sh**
- [FreeBSD.org](https://blog.crashed.org/letsencrypt-in-freebsd-org/)
- [ruby-china.org](https://ruby-china.org/topics/31983)
- [Proxmox](https://pve.proxmox.com/wiki/HTTPS_Certificate_Configuration_(Version_4.x_and_newer))
- [pfsense](https://github.com/pfsense/FreeBSD-ports/pull/89)
- [webfaction](https://community.webfaction.com/questions/19988/using-letsencrypt)
- [Loadbalancer.org](https://www.loadbalancer.org/blog/loadbalancer-org-with-lets-encrypt-quick-and-dirty)
- [discourse.org](https://meta.discourse.org/t/setting-up-lets-encrypt/40709)
- [Centminmod](http://centminmod.com/letsencrypt-acmetool-https.html)
- [splynx](https://forum.splynx.com/t/free-ssl-cert-for-splynx-lets-encrypt/297)
- [archlinux](https://aur.archlinux.org/packages/acme.sh-git/)
- [opnsense.org](https://github.com/opnsense/plugins/tree/master/security/acme-client/src/opnsense/scripts/OPNsense/AcmeClient)
- [more...](https://github.com/Neilpang/acme.sh/wiki/Blogs-and-tutorials)

# Tested OS

| NO | Status| Platform|
|----|-------|---------|
|1|[![](https://cdn.rawgit.com/Neilpang/acmetest/master/status/ubuntu-latest.svg)](https://github.com/Neilpang/letest#here-are-the-latest-status)| Ubuntu
|2|[![](https://cdn.rawgit.com/Neilpang/acmetest/master/status/debian-latest.svg)](https://github.com/Neilpang/letest#here-are-the-latest-status)| Debian
|3|[![](https://cdn.rawgit.com/Neilpang/acmetest/master/status/centos-latest.svg)](https://github.com/Neilpang/letest#here-are-the-latest-status)|CentOS
|4|[![](https://cdn.rawgit.com/Neilpang/acmetest/master/status/windows-cygwin.svg)](https://github.com/Neilpang/letest#here-are-the-latest-status)|Windows (cygwin with curl, openssl and crontab included)
|5|[![](https://cdn.rawgit.com/Neilpang/acmetest/master/status/freebsd.svg)](https://github.com/Neilpang/letest#here-are-the-latest-status)|FreeBSD
|6|[![](https://cdn.rawgit.com/Neilpang/acmetest/master/status/pfsense.svg)](https://github.com/Neilpang/letest#here-are-the-latest-status)|pfsense
|7|[![](https://cdn.rawgit.com/Neilpang/acmetest/master/status/opensuse-latest.svg)](https://github.com/Neilpang/letest#here-are-the-latest-status)|openSUSE
|8|[![](https://cdn.rawgit.com/Neilpang/acmetest/master/status/alpine-latest.svg)](https://github.com/Neilpang/letest#here-are-the-latest-status)|Alpine Linux (with curl)
|9|[![](https://cdn.rawgit.com/Neilpang/acmetest/master/status/base-archlinux.svg)](https://github.com/Neilpang/letest#here-are-the-latest-status)|Archlinux
|10|[![](https://cdn.rawgit.com/Neilpang/acmetest/master/status/fedora-latest.svg)](https://github.com/Neilpang/letest#here-are-the-latest-status)|fedora
|11|[![](https://cdn.rawgit.com/Neilpang/acmetest/master/status/kalilinux-kali-linux-docker.svg)](https://github.com/Neilpang/letest#here-are-the-latest-status)|Kali Linux
|12|[![](https://cdn.rawgit.com/Neilpang/acmetest/master/status/oraclelinux-latest.svg)](https://github.com/Neilpang/letest#here-are-the-latest-status)|Oracle Linux
|13|[![](https://cdn.rawgit.com/Neilpang/acmetest/master/status/proxmox.svg)](https://github.com/Neilpang/letest#here-are-the-latest-status)| Proxmox https://pve.proxmox.com/wiki/HTTPSCertificateConfiguration#Let.27s_Encrypt_using_acme.sh
|14|-----| Cloud Linux  https://github.com/Neilpang/le/issues/111
|15|[![](https://cdn.rawgit.com/Neilpang/acmetest/master/status/openbsd.svg)](https://github.com/Neilpang/letest#here-are-the-latest-status)|OpenBSD
|16|[![](https://cdn.rawgit.com/Neilpang/acmetest/master/status/mageia.svg)](https://github.com/Neilpang/letest#here-are-the-latest-status)|Mageia
|17|-----| OpenWRT: Tested and working. See [wiki page](https://github.com/Neilpang/acme.sh/wiki/How-to-run-on-OpenWRT)
|18|[![](https://cdn.rawgit.com/Neilpang/acmetest/master/status/solaris.svg)](https://github.com/Neilpang/letest#here-are-the-latest-status)|SunOS/Solaris
|19|[![](https://cdn.rawgit.com/Neilpang/acmetest/master/status/gentoo-stage3-amd64.svg)](https://github.com/Neilpang/letest#here-are-the-latest-status)|Gentoo Linux
|20|[![Build Status](https://travis-ci.org/Neilpang/acme.sh.svg?branch=master)](https://travis-ci.org/Neilpang/acme.sh)|Mac OSX

For all build statuses, check our [weekly build project](https://github.com/Neilpang/acmetest):

https://github.com/Neilpang/acmetest


# Supported modes

- Webroot mode
- Standalone mode
- Apache mode
- Nginx mode ( Beta )
- DNS mode
- [Stateless mode](https://github.com/Neilpang/acme.sh/wiki/Stateless-Mode)


# 1. How to install

### 1. Install online

Check this project: https://github.com/Neilpang/get.acme.sh

```bash
curl https://get.acme.sh | sh
```

Or:

```bash
wget -O -  https://get.acme.sh | sh
```


### 2. Or, Install from git

Clone this project and launch installation:

```bash
git clone https://github.com/Neilpang/acme.sh.git
cd ./acme.sh
./acme.sh --install
```

You `don't have to be root` then, although `it is recommended`.

Advanced Installation: https://github.com/Neilpang/acme.sh/wiki/How-to-install

The installer will perform 3 actions:

1. Create and copy `acme.sh` to your home dir (`$HOME`): `~/.acme.sh/`.
All certs will be placed in this folder too.
2. Create alias for: `acme.sh=~/.acme.sh/acme.sh`.
3. Create daily cron job to check and renew the certs if needed.

Cron entry example:

```bash
0 0 * * * "/home/user/.acme.sh"/acme.sh --cron --home "/home/user/.acme.sh" > /dev/null
```

After the installation, you must close the current terminal and reopen it to make the alias take effect.

Ok, you are ready to issue certs now.

Show help message:

```sh
root@v1:~# acme.sh -h
```

# 2. Just issue a cert

**Example 1:** Single domain.

```bash
acme.sh --issue -d example.com -w /home/wwwroot/example.com
```

or:

```bash
acme.sh --issue -d example.com -w /home/username/public_html
```

or:

```bash
acme.sh --issue -d example.com -w /var/www/html
```

**Example 2:** Multiple domains in the same cert.

```bash
acme.sh --issue -d example.com -d www.example.com -d cp.example.com -w /home/wwwroot/example.com
```

The parameter `/home/wwwroot/example.com` or `/home/username/public_html` or `/var/www/html` is the web root folder where you host your website files. You **MUST** have `write access` to this folder.

Second argument **"example.com"** is the main domain you want to issue the cert for.
You must have at least one domain there.

You must point and bind all the domains to the same webroot dir: `/home/wwwroot/example.com`.

The certs will be placed in `~/.acme.sh/example.com/`

The certs will be renewed automatically every **60** days.

More examples: https://github.com/Neilpang/acme.sh/wiki/How-to-issue-a-cert


# 3. Install the cert to Apache/Nginx etc.

After the cert is generated, you probably want to install/copy the cert to your Apache/Nginx or other servers.
You **MUST** use this command to copy the certs to the target files, **DO NOT** use the certs files in **~/.acme.sh/** folder, they are for internal use only, the folder structure may change in the future.

**Apache** example:
```bash
acme.sh --install-cert -d example.com \
--cert-file      /path/to/certfile/in/apache/cert.pem  \
--key-file       /path/to/keyfile/in/apache/key.pem  \
--fullchain-file /path/to/fullchain/certfile/apache/fullchain.pem \
--reloadcmd     "service apache2 force-reload"
```

**Nginx** example:
```bash
acme.sh --install-cert -d example.com \
--key-file       /path/to/keyfile/in/nginx/key.pem  \
--fullchain-file /path/to/fullchain/nginx/cert.pem \
--reloadcmd     "service nginx force-reload"
```

Only the domain is required, all the other parameters are optional.

The ownership and permission info of existing files are preserved. You can pre-create the files to define the ownership and permission.

Install/copy the cert/key to the production Apache or Nginx path.

The cert will be renewed every **60** days by default (which is configurable). Once the cert is renewed, the Apache/Nginx service will be reloaded automatically by the command: `service apache2 force-reload` or `service nginx force-reload`.


# 4. Use Standalone server to issue cert

**(requires you to be root/sudoer or have permission to listen on port 80 (TCP))**

Port `80` (TCP) **MUST** be free to listen on, otherwise you will be prompted to free it and try again.

```bash
acme.sh --issue --standalone -d example.com -d www.example.com -d cp.example.com
```

More examples: https://github.com/Neilpang/acme.sh/wiki/How-to-issue-a-cert


# 5. Use Standalone TLS server to issue cert

**(requires you to be root/sudoer or have permission to listen on port 443 (TCP))**

acme.sh supports `tls-sni-01` validation.

Port `443` (TCP) **MUST** be free to listen on, otherwise you will be prompted to free it and try again.

```bash
acme.sh --issue --tls -d example.com -d www.example.com -d cp.example.com
```

More examples: https://github.com/Neilpang/acme.sh/wiki/How-to-issue-a-cert


# 6. Use Apache mode

**(requires you to be root/sudoer, since it is required to interact with Apache server)**

If you are running a web server, Apache or Nginx, it is recommended to use the `Webroot mode`.

Particularly, if you are running an Apache server, you should use Apache mode instead. This mode doesn't write any files to your web root folder.

Just set string "apache" as the second argument and it will force use of apache plugin automatically.

```sh
acme.sh --issue --apache -d example.com -d www.example.com -d cp.example.com
```

More examples: https://github.com/Neilpang/acme.sh/wiki/How-to-issue-a-cert

# 7. Use Nginx mode

**(requires you to be root/sudoer, since it is required to interact with Nginx server)**

If you are running a web server, Apache or Nginx, it is recommended to use the `Webroot mode`.

Particularly, if you are running an nginx server, you can use nginx mode instead. This mode doesn't write any files to your web root folder.

Just set string "nginx" as the second argument.

It will configure nginx server automatically to verify the domain and then restore the nginx config to the original version.

So, the config is not changed.

```sh
acme.sh --issue --nginx -d example.com -d www.example.com -d cp.example.com
```

More examples: https://github.com/Neilpang/acme.sh/wiki/How-to-issue-a-cert

# 8. Automatic DNS API integration

If your DNS provider supports API access, we can use that API to automatically issue the certs.

You don't have to do anything manually!

### Currently acme.sh supports:

1. CloudFlare.com API
1. DNSPod.cn API
1. CloudXNS.com API
1. GoDaddy.com API
1. PowerDNS.com API
1. OVH, kimsufi, soyoustart and runabove API
1. nsupdate API
1. LuaDNS.com API
1. DNSMadeEasy.com API
1. AWS Route 53
1. aliyun.com(阿里云) API
1. ISPConfig 3.1 API
1. Alwaysdata.com API
1. Linode.com API
1. FreeDNS (https://freedns.afraid.org/)
1. cyon.ch
1. Domain-Offensive/Resellerinterface/Domainrobot API
1. Gandi LiveDNS API
1. Knot DNS API
1. DigitalOcean API (native)
1. ClouDNS.net API
1. Infoblox NIOS API (https://www.infoblox.com/)
1. VSCALE (https://vscale.io/)
1. Dynu API (https://www.dynu.com)
1. DNSimple API
1. NS1.com API
1. DuckDNS.org API
1. Name.com API
1. Dyn Managed DNS API
1. Yandex PDD API (https://pdd.yandex.ru)
1. Hurricane Electric DNS service (https://dns.he.net)
1. UnoEuro API (https://www.unoeuro.com/)
1. INWX (https://www.inwx.de/)
1. Servercow (https://servercow.de)
1. Namesilo (https://www.namesilo.com)
1. InternetX autoDNS API (https://internetx.com)
1. Azure DNS
1. selectel.com(selectel.ru) DNS API
1. zonomi.com DNS API
<<<<<<< HEAD
1. DreamHost.com API
=======







>>>>>>> 3c394f08
And: 

1. lexicon DNS API: https://github.com/Neilpang/acme.sh/wiki/How-to-use-lexicon-dns-api
   (DigitalOcean, DNSimple, DNSMadeEasy, DNSPark, EasyDNS, Namesilo, NS1, PointHQ, Rage4 and Vultr etc.)


   
**More APIs coming soon...**

If your DNS provider is not on the supported list above, you can write your own DNS API script easily. If you do, please consider submitting a [Pull Request](https://github.com/Neilpang/acme.sh/pulls) and contribute it to the project.

For more details: [How to use DNS API](dnsapi)

# 9. Use DNS manual mode:

If your dns provider doesn't support any api access, you will have to add the txt record by your hand.

```bash
acme.sh --issue --dns -d example.com -d www.example.com -d cp.example.com
```

You should get an output like below:

```sh
Add the following txt record:
Domain:_acme-challenge.example.com
Txt value:9ihDbjYfTExAYeDs4DBUeuTo18KBzwvTEjUnSwd32-c

Add the following txt record:
Domain:_acme-challenge.www.example.com
Txt value:9ihDbjxxxxxxxxxxxxxxxxxxxxxxxxxxxxxxxxxxxxx

Please add those txt records to the domains. Waiting for the dns to take effect.
```

Then just rerun with `renew` argument:

```bash
acme.sh --renew -d example.com
```

Ok, it's done.

**Take care, this is dns manual mode, it can not be renewed automatically. you will have to add a new txt record to your domain by your hand when you renew your cert.**

**Please use dns api mode instead.**

# 10. Issue ECC certificates

`Let's Encrypt` can now issue **ECDSA** certificates.

And we support them too!

Just set the `length` parameter with a prefix `ec-`.

For example:

### Single domain ECC certificate

```bash
acme.sh --issue -w /home/wwwroot/example.com -d example.com --keylength ec-256
```

### SAN multi domain ECC certificate

```bash
acme.sh --issue -w /home/wwwroot/example.com -d example.com -d www.example.com --keylength ec-256
```

Please look at the last parameter above.

Valid values are:

1. **ec-256 (prime256v1, "ECDSA P-256")**
2. **ec-384 (secp384r1,  "ECDSA P-384")**
3. **ec-521 (secp521r1,  "ECDSA P-521", which is not supported by Let's Encrypt yet.)**



# 11. Issue Wildcard certificates

It's simple, just give a wildcard domain as the `-d` parameter.

```sh
acme.sh  --issue -d example.com  -d *.example.com  --dns dns_cf
```



# 12. How to renew the certs

No, you don't need to renew the certs manually. All the certs will be renewed automatically every **60** days.

However, you can also force to renew a cert:

```sh
acme.sh --renew -d example.com --force
```

or, for ECC cert:

```sh
acme.sh --renew -d example.com --force --ecc
```


# 13. How to stop cert renewal

To stop renewal of a cert, you can execute the following to remove the cert from the renewal list:

```sh
acme.sh --remove -d example.com [--ecc]
```

The cert/key file is not removed from the disk.

You can remove the respective directory (e.g. `~/.acme.sh/example.com`) by yourself.


# 14. How to upgrade `acme.sh`

acme.sh is in constant development, so it's strongly recommended to use the latest code.

You can update acme.sh to the latest code:

```sh
acme.sh --upgrade
```

You can also enable auto upgrade:

```sh
acme.sh --upgrade --auto-upgrade
```

Then **acme.sh** will be kept up to date automatically.

Disable auto upgrade:

```sh
acme.sh --upgrade --auto-upgrade 0
```


# 15. Issue a cert from an existing CSR

https://github.com/Neilpang/acme.sh/wiki/Issue-a-cert-from-existing-CSR


# 16. Under the Hood

Speak ACME language using shell, directly to "Let's Encrypt".

TODO:


# 17. Acknowledgments

1. Acme-tiny: https://github.com/diafygi/acme-tiny
2. ACME protocol: https://github.com/ietf-wg-acme/acme


# 18. License & Others

License is GPLv3

Please Star and Fork me.

[Issues](https://github.com/Neilpang/acme.sh/issues) and [pull requests](https://github.com/Neilpang/acme.sh/pulls) are welcome.


# 19. Donate
Your donation makes **acme.sh** better:

1. PayPal/Alipay(支付宝)/Wechat(微信): [https://donate.acme.sh/](https://donate.acme.sh/)
  
[Donate List](https://github.com/Neilpang/acme.sh/wiki/Donate-list)<|MERGE_RESOLUTION|>--- conflicted
+++ resolved
@@ -315,17 +315,8 @@
 1. Azure DNS
 1. selectel.com(selectel.ru) DNS API
 1. zonomi.com DNS API
-<<<<<<< HEAD
 1. DreamHost.com API
-=======
-
-
-
-
-
-
-
->>>>>>> 3c394f08
+
 And: 
 
 1. lexicon DNS API: https://github.com/Neilpang/acme.sh/wiki/How-to-use-lexicon-dns-api
