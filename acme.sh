--- conflicted
+++ resolved
@@ -157,6 +157,8 @@
 _REVOKE_WIKI="https://github.com/acmesh-official/acme.sh/wiki/revokecert"
 
 _ZEROSSL_WIKI="https://github.com/acmesh-official/acme.sh/wiki/ZeroSSL.com-CA"
+
+_SERVER_WIKI="https://github.com/acmesh-official/acme.sh/wiki/Server"
 
 _DNS_MANUAL_ERR="The dns manual mode can not renew automatically, you must issue it again manually. You'd better use the other modes instead."
 
@@ -3534,20 +3536,12 @@
         fi
         _eab_id="$(echo "$_eabresp" | tr ',}' '\n' | grep '"eab_kid"' | cut -d : -f 2 | tr -d '"')"
         if [ -z "$_eab_id" ]; then
-<<<<<<< HEAD
           _err "Can not resolve _eab_id"
-=======
-          _err "Can not resolve _eab_id";
->>>>>>> 85503655
           return 1
         fi
         _eab_hmac_key="$(echo "$_eabresp" | tr ',}' '\n' | grep '"eab_hmac_key"' | cut -d : -f 2 | tr -d '"')"
         if [ -z "$_eab_hmac_key" ]; then
-<<<<<<< HEAD
           _err "Can not resolve _eab_hmac_key"
-=======
-          _err "Can not resolve _eab_hmac_key";
->>>>>>> 85503655
           return 1
         fi
         _savecaconf CA_EAB_KEY_ID "$_eab_id"
@@ -6427,7 +6421,7 @@
 
   --reloadcmd \"service nginx reload\" After issue/renew, it's used to reload the server.
 
-  --server SERVER                   ACME Directory Resource URI. (default: $DEFAULT_CA)
+  --server SERVER                   ACME Directory Resource URI. See: $_SERVER_WIKI (default: $DEFAULT_CA) 
   --accountconf                     Specifies a customized account config file.
   --home                            Specifies the home dir for $PROJECT_NAME.
   --cert-home                       Specifies the home dir to save all the certs, only valid for '--install' command.
