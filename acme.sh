--- conflicted
+++ resolved
@@ -2193,20 +2193,6 @@
   _api_server="${1:-$ACME_DIRECTORY}"
   _debug "_init api for server: $_api_server"
 
-<<<<<<< HEAD
-  if [ "$_api_server" = "$DEFAULT_CA" ]; then
-    #just for performance, hardcode the default entry points
-    export ACME_KEY_CHANGE="https://acme-v01.api.letsencrypt.org/acme/key-change"
-    export ACME_NEW_AUTHZ="https://acme-v01.api.letsencrypt.org/acme/new-authz"
-    export ACME_NEW_ORDER="https://acme-v01.api.letsencrypt.org/acme/new-cert"
-    export ACME_NEW_ORDER_RES="new-cert"
-    export ACME_NEW_ACCOUNT="https://acme-v01.api.letsencrypt.org/acme/new-reg"
-    export ACME_NEW_ACCOUNT_RES="new-reg"
-    export ACME_REVOKE_CERT="https://acme-v01.api.letsencrypt.org/acme/revoke-cert"
-  fi
-
-=======
->>>>>>> 432037d2
   if [ -z "$ACME_NEW_ACCOUNT" ]; then
     response=$(_get "$_api_server")
     if [ "$?" != "0" ]; then
@@ -2233,12 +2219,9 @@
     if [ -z "$ACME_NEW_ORDER" ]; then
       ACME_NEW_ORDER=$(echo "$response" | _egrep_o 'new-order" *: *"[^"]*"' | cut -d '"' -f 3)
       ACME_NEW_ORDER_RES="new-order"
-<<<<<<< HEAD
-=======
       if [ -z "$ACME_NEW_ORDER" ]; then
         ACME_NEW_ORDER=$(echo "$response" | _egrep_o 'newOrder" *: *"[^"]*"' | cut -d '"' -f 3)
       fi
->>>>>>> 432037d2
     fi
     export ACME_NEW_ORDER
     export ACME_NEW_ORDER_RES
@@ -2248,15 +2231,12 @@
     if [ -z "$ACME_NEW_ACCOUNT" ]; then
       ACME_NEW_ACCOUNT=$(echo "$response" | _egrep_o 'new-account" *: *"[^"]*"' | cut -d '"' -f 3)
       ACME_NEW_ACCOUNT_RES="new-account"
-<<<<<<< HEAD
-=======
       if [ -z "$ACME_NEW_ACCOUNT" ]; then
         ACME_NEW_ACCOUNT=$(echo "$response" | _egrep_o 'newAccount" *: *"[^"]*"' | cut -d '"' -f 3)
         if [ "$ACME_NEW_ACCOUNT" ]; then
           export ACME_VERSION=2
         fi
       fi
->>>>>>> 432037d2
     fi
     export ACME_NEW_ACCOUNT
     export ACME_NEW_ACCOUNT_RES
@@ -3180,16 +3160,6 @@
   if ! _calcjwk "$ACCOUNT_KEY_PATH"; then
     return 1
   fi
-<<<<<<< HEAD
-  _initAPI
-  _updateTos=""
-  _reg_res="$ACME_NEW_ACCOUNT_RES"
-  while true; do
-    _debug AGREEMENT "$AGREEMENT"
-
-    regjson='{"resource": "'$_reg_res'", "agreement": "'$AGREEMENT'"}'
-=======
->>>>>>> 432037d2
 
   if [ "$ACME_VERSION" = "2" ]; then
     regjson='{"termsOfServiceAgreed": true}'
@@ -3221,48 +3191,6 @@
     return 1
   fi
 
-<<<<<<< HEAD
-      _accUri="$(echo "$responseHeaders" | grep "^Location:" | _head_n 1 | cut -d ' ' -f 2 | tr -d "\r\n")"
-      _debug "_accUri" "$_accUri"
-      _savecaconf "ACCOUNT_URL" "$_accUri"
-      _tos="$(echo "$responseHeaders" | grep "^Link:.*rel=\"terms-of-service\"" | _head_n 1 | _egrep_o "<.*>" | tr -d '<>')"
-      _debug "_tos" "$_tos"
-      if [ -z "$_tos" ]; then
-        _debug "Use default tos: $DEFAULT_AGREEMENT"
-        _tos="$DEFAULT_AGREEMENT"
-      fi
-      if [ "$_tos" != "$AGREEMENT" ]; then
-        _updateTos=1
-        AGREEMENT="$_tos"
-        _reg_res="reg"
-        continue
-      fi
-
-    else
-      _debug "Update tos: $_tos"
-      if ! _send_signed_request "$_accUri" "$regjson"; then
-        _err "Update tos error."
-        return 1
-      fi
-      if [ "$code" = '202' ]; then
-        _info "Update account tos info success."
-
-        CA_KEY_HASH="$(__calcAccountKeyHash)"
-        _debug "Calc CA_KEY_HASH" "$CA_KEY_HASH"
-        _savecaconf CA_KEY_HASH "$CA_KEY_HASH"
-      elif [ "$code" = '403' ]; then
-        _err "It seems that the account key is already deactivated, please use a new account key."
-        return 1
-      else
-        _err "Update account error."
-        return 1
-      fi
-    fi
-    ACCOUNT_THUMBPRINT="$(__calc_account_thumbprint)"
-    _info "ACCOUNT_THUMBPRINT" "$ACCOUNT_THUMBPRINT"
-    return 0
-  done
-=======
   _accUri="$(echo "$responseHeaders" | grep "^Location:" | _head_n 1 | cut -d ' ' -f 2 | tr -d "\r\n")"
   _debug "_accUri" "$_accUri"
   _savecaconf "ACCOUNT_URL" "$_accUri"
@@ -3284,7 +3212,6 @@
 #Implement deactivate account
 deactivateaccount() {
   _initpath
->>>>>>> 432037d2
 
   if [ ! -f "$ACCOUNT_KEY_PATH" ] && [ -f "$_OLD_ACCOUNT_KEY" ]; then
     _info "mv $_OLD_ACCOUNT_KEY to $ACCOUNT_KEY_PATH"
@@ -3321,68 +3248,6 @@
     _djson="{\"resource\": \"reg\", \"status\":\"deactivated\"}"
   fi
   if _send_signed_request "$_accUri" "$_djson" && _contains "$response" '"deactivated"'; then
-    _info "Deactivate account success for $_accUri."
-    _accid=$(echo "$response" | _egrep_o "\"id\" *: *[^,]*," | cut -d : -f 2 | tr -d ' ,')
-  elif [ "$code" = "403" ]; then
-    _info "The account is already deactivated."
-    _accid=$(_getfield "$_accUri" "999" "/")
-  else
-    _err "Deactivate: account failed for $_accUri."
-    return 1
-  fi
-
-  _debug "Account id: $_accid"
-  if [ "$_accid" ]; then
-    _deactivated_account_path="$CA_DIR/deactivated/$_accid"
-    _debug _deactivated_account_path "$_deactivated_account_path"
-    if mkdir -p "$_deactivated_account_path"; then
-      _info "Moving deactivated account info to $_deactivated_account_path/"
-      mv "$CA_CONF" "$_deactivated_account_path/"
-      mv "$ACCOUNT_JSON_PATH" "$_deactivated_account_path/"
-      mv "$ACCOUNT_KEY_PATH" "$_deactivated_account_path/"
-    else
-      _err "Can not create dir: $_deactivated_account_path, try to remove the deactivated account key."
-      rm -f "$CA_CONF"
-      rm -f "$ACCOUNT_JSON_PATH"
-      rm -f "$ACCOUNT_KEY_PATH"
-    fi
-  fi
-}
-
-#Implement deactivate account
-deactivateaccount() {
-  _initpath
-
-  if [ ! -f "$ACCOUNT_KEY_PATH" ] && [ -f "$_OLD_ACCOUNT_KEY" ]; then
-    _info "mv $_OLD_ACCOUNT_KEY to $ACCOUNT_KEY_PATH"
-    mv "$_OLD_ACCOUNT_KEY" "$ACCOUNT_KEY_PATH"
-  fi
-
-  if [ ! -f "$ACCOUNT_JSON_PATH" ] && [ -f "$_OLD_ACCOUNT_JSON" ]; then
-    _info "mv $_OLD_ACCOUNT_JSON to $ACCOUNT_JSON_PATH"
-    mv "$_OLD_ACCOUNT_JSON" "$ACCOUNT_JSON_PATH"
-  fi
-
-  if [ ! -f "$ACCOUNT_KEY_PATH" ]; then
-    _err "Account key is not found at: $ACCOUNT_KEY_PATH"
-    return 1
-  fi
-
-  _accUri=$(_readcaconf "ACCOUNT_URL")
-  _debug _accUri "$_accUri"
-
-  if [ -z "$_accUri" ]; then
-    _err "The account url is empty, please run '--update-account' first to update the account info first,"
-    _err "Then try again."
-    return 1
-  fi
-
-  if ! _calcjwk "$ACCOUNT_KEY_PATH"; then
-    return 1
-  fi
-  _initAPI
-
-  if _send_signed_request "$_accUri" "{\"resource\": \"reg\", \"status\":\"deactivated\"}" && _contains "$response" '"deactivated"'; then
     _info "Deactivate account success for $_accUri."
     _accid=$(echo "$response" | _egrep_o "\"id\" *: *[^,]*," | cut -d : -f 2 | tr -d ' ,')
   elif [ "$code" = "403" ]; then
@@ -3862,7 +3727,7 @@
       _debug "Dns record not added yet, so, save to $DOMAIN_CONF and exit."
       _err "Please add the TXT records to the domains, and retry again."
       _clearup
-      _on_issue_err "$_post_hook" "$vlist"
+      _on_issue_err "$_post_hook"
       return 1
     fi
 
@@ -4116,13 +3981,6 @@
   _info "Verify finished, start to sign."
   der="$(_getfile "${CSR_PATH}" "${BEGIN_CSR}" "${END_CSR}" | tr -d "\r\n" | _url_replace)"
 
-<<<<<<< HEAD
-  if ! _send_signed_request "${ACME_NEW_ORDER}" "{\"resource\": \"$ACME_NEW_ORDER_RES\", \"csr\": \"$der\"}" "needbase64"; then
-    _err "Sign failed."
-    _on_issue_err "$_post_hook"
-    return 1
-  fi
-=======
   if [ "$ACME_VERSION" = "2" ]; then
     if ! _send_signed_request "${Le_OrderFinalize}" "{\"csr\": \"$der\"}"; then
       _err "Sign failed."
@@ -4135,7 +3993,6 @@
       return 1
     fi
     Le_LinkCert="$(echo "$response" | tr -d '\r\n' | _egrep_o '"certificate" *: *"[^"]*"' | cut -d '"' -f 4)"
->>>>>>> 432037d2
 
     if ! _get "$Le_LinkCert" >"$CERT_PATH"; then
       _err "Sign failed, code is not 200."
@@ -4914,45 +4771,6 @@
   _d_type="$2"
   _initpath
 
-<<<<<<< HEAD
-  if ! __get_domain_new_authz "$_d_domain"; then
-    _err "Can not get domain new authz token."
-    return 1
-  fi
-
-  authzUri="$(echo "$responseHeaders" | grep "^Location:" | _head_n 1 | cut -d ' ' -f 2 | tr -d "\r\n")"
-  _debug "authzUri" "$authzUri"
-
-  if [ "$code" ] && [ ! "$code" = '201' ]; then
-    _err "new-authz error: $response"
-    return 1
-  fi
-
-  entries="$(echo "$response" | _egrep_o '{ *"type":"[^"]*", *"status": *"valid", *"uri"[^}]*')"
-  if [ -z "$entries" ]; then
-    _info "No valid entries found."
-    if [ -z "$thumbprint" ]; then
-      thumbprint="$(__calc_account_thumbprint)"
-    fi
-    _debug "Trigger validation."
-    vtype="$VTYPE_HTTP"
-    entry="$(printf "%s\n" "$response" | _egrep_o '[^\{]*"type":"'$vtype'"[^\}]*')"
-    _debug entry "$entry"
-    if [ -z "$entry" ]; then
-      _err "Error, can not get domain token $d"
-      return 1
-    fi
-    token="$(printf "%s\n" "$entry" | _egrep_o '"token":"[^"]*' | cut -d : -f 2 | tr -d '"')"
-    _debug token "$token"
-
-    uri="$(printf "%s\n" "$entry" | _egrep_o '"uri":"[^"]*' | cut -d : -f 2,3 | tr -d '"')"
-    _debug uri "$uri"
-
-    keyauthorization="$token.$thumbprint"
-    _debug keyauthorization "$keyauthorization"
-    __trigger_validation "$uri" "$keyauthorization"
-
-=======
   if [ "$ACME_VERSION" = "2" ]; then
     _identifiers="{\"type\":\"dns\",\"value\":\"$_d_domain\"}"
     if ! _send_signed_request "$ACME_NEW_ORDER" "{\"identifiers\": [$_identifiers]}"; then
@@ -5019,7 +4837,6 @@
     _debug keyauthorization "$keyauthorization"
     __trigger_validation "$uri" "$keyauthorization"
 
->>>>>>> 432037d2
   fi
 
   _d_i=0
@@ -5049,15 +4866,6 @@
 
     _info "Deactivate: $_vtype"
 
-<<<<<<< HEAD
-    if _send_signed_request "$authzUri" "{\"resource\": \"authz\", \"status\":\"deactivated\"}" && _contains "$response" '"deactivated"'; then
-      _info "Deactivate: $_vtype success."
-    else
-      _err "Can not deactivate $_vtype."
-      break
-    fi
-
-=======
     if [ "$ACME_VERSION" = "2" ]; then
       _djson="{\"status\":\"deactivated\"}"
     else
@@ -5071,7 +4879,6 @@
       break
     fi
 
->>>>>>> 432037d2
   done
   _debug "$_d_i"
   if [ "$_d_i" -eq "$_d_max_retry" ]; then
