--- conflicted
+++ resolved
@@ -3377,34 +3377,21 @@
       _err "Can not install cronjob, $PROJECT_ENTRY not found."
       return 1
     fi
-<<<<<<< HEAD
 
     if [ "$_c_home" ]; then
       _c_entry="--config-home \"$_c_home\" "
     fi
-
-    if _exists uname && uname -a | grep SunOS >/dev/null; then
-      crontab -l | {
-        cat
-        echo "0 0 * * * $lesh --cron --home \"$LE_WORKING_DIR\" $_c_entry> /dev/null"
-=======
-    
     _t=$(_time)
     random_minute=$(_math $_t % 60)
     if _exists uname && uname -a | grep SunOS >/dev/null; then
       crontab -l | {
         cat
-        echo "$random_minute 0 * * * $lesh --cron --home \"$LE_WORKING_DIR\" > /dev/null"
->>>>>>> 32b3717c
+        echo "$random_minute 0 * * * $lesh --cron --home \"$LE_WORKING_DIR\" $_c_entry> /dev/null"
       } | crontab --
     else
       crontab -l | {
         cat
-<<<<<<< HEAD
-        echo "0 0 * * * $lesh --cron --home \"$LE_WORKING_DIR\" $_c_entry> /dev/null"
-=======
-        echo "$random_minute 0 * * * $lesh --cron --home \"$LE_WORKING_DIR\" > /dev/null"
->>>>>>> 32b3717c
+        echo "$random_minute 0 * * * $lesh --cron --home \"$LE_WORKING_DIR\" $_c_entry> /dev/null"
       } | crontab -
     fi
   fi
